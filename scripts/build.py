--- conflicted
+++ resolved
@@ -478,7 +478,18 @@
 
         self.install_sdk()
 
-<<<<<<< HEAD
+    def get_local_or_remote_file(self, path):
+        if os.path.isdir(self.package_path): # is is a local path?
+            if os.path.exists(path):
+                return os.path.normpath(os.path.abspath(path))
+            print "Could not find local file:", path
+            sys.exit(1)
+        path = self._download(path) # it should be an url
+        if path is None:
+            print("Error. Could not download %s" % url)
+            sys.exit(1)
+        return path
+
     def check_sdk(self):
         sdkfolder = join(self.ext, 'SDKs')
         folders = []
@@ -502,19 +513,6 @@
                 print "Missing SDK in", f
                 print "Run './scripts/build.py install_ext --platform=%s'" % self.target_platform
                 sys.exit(1)
-=======
-    def get_local_or_remote_file(self, path):
-        if os.path.isdir(self.package_path): # is is a local path?
-            if os.path.exists(path):
-                return os.path.normpath(os.path.abspath(path))
-            print "Could not find local file:", path
-            sys.exit(1)
-        path = self._download(path) # it should be an url
-        if path is None:
-            print("Error. Could not download %s" % url)
-            sys.exit(1)
-        return path
->>>>>>> d0733ecf
 
     def install_sdk(self):
         def download_sdk(url, targetfolder, strip_components=1):
