# Derived from src/engine/wscript, headless target: Removes Record,Sound,Graphics,Input
platforms:
    x86_64-osx:
        context:
            excludeLibs: ["record","vpx","sound","tremolo","graphics","hid"]
<<<<<<< HEAD
            excludeSymbols: ["DefaultSoundDevice","AudioDecoderWav","AudioDecoderStbVorbis","AudioDecoderTremolo","GraphicsAdapterOpenGL"]
            symbols: ["NullSoundDevice"]
=======
            excludeSymbols: ["DefaultSoundDevice","AudioDecoderWav","AudioDecoderStbVorbis","AudioDecoderTremolo","GraphicsAdapterOpenGL","GraphicsAdapterVulkan"]
>>>>>>> 94217c50
            libs: ["record_null","sound_null","graphics_null","hid_null"]

    x86_64-linux:
        context:
            excludeLibs: ["record","vpx","sound","tremolo","graphics","hid"]
<<<<<<< HEAD
            excludeSymbols: ["DefaultSoundDevice","AudioDecoderWav","AudioDecoderStbVorbis","AudioDecoderTremolo","GraphicsAdapterOpenGL"]
            symbols: ["NullSoundDevice"]
=======
            excludeSymbols: ["DefaultSoundDevice","AudioDecoderWav","AudioDecoderStbVorbis","AudioDecoderTremolo","GraphicsAdapterOpenGL","GraphicsAdapterVulkan"]
            excludeDynamicLibs: ["openal","Xext","X11","Xi","GL","GLU"]
            symbols: ["GraphicsAdapterNull"]
>>>>>>> 94217c50
            libs: ["record_null","sound_null","graphics_null","hid_null"]

    js-web:
        context:
            excludeLibs: ["record","vpx","sound","tremolo","graphics","hid"]
<<<<<<< HEAD
            excludeSymbols: ["DefaultSoundDevice","AudioDecoderWav","AudioDecoderStbVorbis","AudioDecoderTremolo","GraphicsAdapterOpenGL"]
            symbols: ["NullSoundDevice"]
=======
            excludeSymbols: ["DefaultSoundDevice","AudioDecoderWav","AudioDecoderStbVorbis","AudioDecoderTremolo","GraphicsAdapterOpenGL","GraphicsAdapterVulkan"]
>>>>>>> 94217c50
            libs: ["record_null","sound_null","graphics_null","hid_null"]

    wasm-web:
        context:
            excludeLibs: ["record","vpx","sound","tremolo","graphics","hid"]
<<<<<<< HEAD
            excludeSymbols: ["DefaultSoundDevice","AudioDecoderWav","AudioDecoderStbVorbis","AudioDecoderTremolo","GraphicsAdapterOpenGL"]
            symbols: ["NullSoundDevice"]
=======
            excludeSymbols: ["DefaultSoundDevice","AudioDecoderWav","AudioDecoderStbVorbis","AudioDecoderTremolo","GraphicsAdapterOpenGL","GraphicsAdapterVulkan"]
>>>>>>> 94217c50
            libs: ["record_null","sound_null","graphics_null","hid_null"]

    x86-win32:
        context:
            excludeLibs: ["librecord","libvpx","libsound","libtremolo","libgraphics","libhid"]
<<<<<<< HEAD
            excludeSymbols: ["DefaultSoundDevice","AudioDecoderWav","AudioDecoderStbVorbis","AudioDecoderTremolo","GraphicsAdapterOpenGL"]
            symbols: ["NullSoundDevice"]
=======
            excludeSymbols: ["DefaultSoundDevice","AudioDecoderWav","AudioDecoderStbVorbis","AudioDecoderTremolo","GraphicsAdapterOpenGL","GraphicsAdapterVulkan"]
>>>>>>> 94217c50
            libs: ["librecord_null.lib","libsound_null.lib","libgraphics_null.lib","libhid_null.lib"]

    x86_64-win32:
        context:
            excludeLibs: ["librecord","libvpx","libsound","libtremolo","libgraphics","libhid"]
<<<<<<< HEAD
            excludeSymbols: ["DefaultSoundDevice","AudioDecoderWav","AudioDecoderStbVorbis","AudioDecoderTremolo","GraphicsAdapterOpenGL"]
            symbols: ["NullSoundDevice"]
=======
            excludeSymbols: ["DefaultSoundDevice","AudioDecoderWav","AudioDecoderStbVorbis","AudioDecoderTremolo","GraphicsAdapterOpenGL","GraphicsAdapterVulkan"]
>>>>>>> 94217c50
            libs: ["librecord_null.lib","libsound_null.lib","libgraphics_null.lib","libhid_null.lib"]

    armv7-android:
        context:
            excludeLibs: ["record","vpx","sound","tremolo","graphics","hid"]
<<<<<<< HEAD
            excludeSymbols: ["DefaultSoundDevice","AudioDecoderWav","AudioDecoderStbVorbis","AudioDecoderTremolo","GraphicsAdapterOpenGL"]
            symbols: ["NullSoundDevice"]
=======
            excludeSymbols: ["DefaultSoundDevice","AudioDecoderWav","AudioDecoderStbVorbis","AudioDecoderTremolo","GraphicsAdapterOpenGL","GraphicsAdapterVulkan"]
>>>>>>> 94217c50
            libs: ["record_null","sound_null","graphics_null","hid_null"]

    arm64-android:
        context:
            excludeLibs: ["record","vpx","sound","tremolo","graphics","hid"]
<<<<<<< HEAD
            excludeSymbols: ["DefaultSoundDevice","AudioDecoderWav","AudioDecoderStbVorbis","AudioDecoderTremolo","GraphicsAdapterOpenGL"]
            symbols: ["NullSoundDevice"]
=======
            excludeSymbols: ["DefaultSoundDevice","AudioDecoderWav","AudioDecoderStbVorbis","AudioDecoderTremolo","GraphicsAdapterOpenGL","GraphicsAdapterVulkan"]
>>>>>>> 94217c50
            libs: ["record_null","sound_null","graphics_null","hid_null"]

    armv7-ios:
        context:
            excludeLibs: ["record","vpx","sound","tremolo","graphics","hid"]
<<<<<<< HEAD
            excludeSymbols: ["DefaultSoundDevice","AudioDecoderWav","AudioDecoderStbVorbis","AudioDecoderTremolo","GraphicsAdapterOpenGL"]
            symbols: ["NullSoundDevice"]
=======
            excludeSymbols: ["DefaultSoundDevice","AudioDecoderWav","AudioDecoderStbVorbis","AudioDecoderTremolo","GraphicsAdapterOpenGL","GraphicsAdapterVulkan"]
>>>>>>> 94217c50
            libs: ["record_null","sound_null","graphics_null","hid_null"]

    arm64-ios:
        context:
            excludeLibs: ["record","vpx","sound","tremolo","graphics","hid"]
<<<<<<< HEAD
            excludeSymbols: ["DefaultSoundDevice","AudioDecoderWav","AudioDecoderStbVorbis","AudioDecoderTremolo","GraphicsAdapterOpenGL"]
            symbols: ["NullSoundDevice"]
=======
            excludeSymbols: ["DefaultSoundDevice","AudioDecoderWav","AudioDecoderStbVorbis","AudioDecoderTremolo","GraphicsAdapterOpenGL","GraphicsAdapterVulkan"]
>>>>>>> 94217c50
            libs: ["record_null","sound_null","graphics_null","hid_null"]

    arm64-nx64:
        context:
            excludeLibs: ["record","vpx","sound","tremolo","graphics","hid"]
            excludeSymbols: ["DefaultSoundDevice","AudioDecoderWav","AudioDecoderStbVorbis","AudioDecoderTremolo","GraphicsAdapterOpenGL"]
            symbols: ["NullSoundDevice"]
            libs: ["record_null","sound_null","graphics_null","hid_null"]<|MERGE_RESOLUTION|>--- conflicted
+++ resolved
@@ -3,113 +3,72 @@
     x86_64-osx:
         context:
             excludeLibs: ["record","vpx","sound","tremolo","graphics","hid"]
-<<<<<<< HEAD
-            excludeSymbols: ["DefaultSoundDevice","AudioDecoderWav","AudioDecoderStbVorbis","AudioDecoderTremolo","GraphicsAdapterOpenGL"]
+            excludeSymbols: ["DefaultSoundDevice","AudioDecoderWav","AudioDecoderStbVorbis","AudioDecoderTremolo","GraphicsAdapterOpenGL","GraphicsAdapterVulkan"]
             symbols: ["NullSoundDevice"]
-=======
-            excludeSymbols: ["DefaultSoundDevice","AudioDecoderWav","AudioDecoderStbVorbis","AudioDecoderTremolo","GraphicsAdapterOpenGL","GraphicsAdapterVulkan"]
->>>>>>> 94217c50
             libs: ["record_null","sound_null","graphics_null","hid_null"]
 
     x86_64-linux:
         context:
             excludeLibs: ["record","vpx","sound","tremolo","graphics","hid"]
-<<<<<<< HEAD
-            excludeSymbols: ["DefaultSoundDevice","AudioDecoderWav","AudioDecoderStbVorbis","AudioDecoderTremolo","GraphicsAdapterOpenGL"]
-            symbols: ["NullSoundDevice"]
-=======
             excludeSymbols: ["DefaultSoundDevice","AudioDecoderWav","AudioDecoderStbVorbis","AudioDecoderTremolo","GraphicsAdapterOpenGL","GraphicsAdapterVulkan"]
             excludeDynamicLibs: ["openal","Xext","X11","Xi","GL","GLU"]
-            symbols: ["GraphicsAdapterNull"]
->>>>>>> 94217c50
+            symbols: ["NullSoundDevice", "GraphicsAdapterNull"]
             libs: ["record_null","sound_null","graphics_null","hid_null"]
 
     js-web:
         context:
             excludeLibs: ["record","vpx","sound","tremolo","graphics","hid"]
-<<<<<<< HEAD
-            excludeSymbols: ["DefaultSoundDevice","AudioDecoderWav","AudioDecoderStbVorbis","AudioDecoderTremolo","GraphicsAdapterOpenGL"]
+            excludeSymbols: ["DefaultSoundDevice","AudioDecoderWav","AudioDecoderStbVorbis","AudioDecoderTremolo","GraphicsAdapterOpenGL","GraphicsAdapterVulkan"]
             symbols: ["NullSoundDevice"]
-=======
-            excludeSymbols: ["DefaultSoundDevice","AudioDecoderWav","AudioDecoderStbVorbis","AudioDecoderTremolo","GraphicsAdapterOpenGL","GraphicsAdapterVulkan"]
->>>>>>> 94217c50
             libs: ["record_null","sound_null","graphics_null","hid_null"]
 
     wasm-web:
         context:
             excludeLibs: ["record","vpx","sound","tremolo","graphics","hid"]
-<<<<<<< HEAD
-            excludeSymbols: ["DefaultSoundDevice","AudioDecoderWav","AudioDecoderStbVorbis","AudioDecoderTremolo","GraphicsAdapterOpenGL"]
+            excludeSymbols: ["DefaultSoundDevice","AudioDecoderWav","AudioDecoderStbVorbis","AudioDecoderTremolo","GraphicsAdapterOpenGL","GraphicsAdapterVulkan"]
             symbols: ["NullSoundDevice"]
-=======
-            excludeSymbols: ["DefaultSoundDevice","AudioDecoderWav","AudioDecoderStbVorbis","AudioDecoderTremolo","GraphicsAdapterOpenGL","GraphicsAdapterVulkan"]
->>>>>>> 94217c50
             libs: ["record_null","sound_null","graphics_null","hid_null"]
 
     x86-win32:
         context:
             excludeLibs: ["librecord","libvpx","libsound","libtremolo","libgraphics","libhid"]
-<<<<<<< HEAD
-            excludeSymbols: ["DefaultSoundDevice","AudioDecoderWav","AudioDecoderStbVorbis","AudioDecoderTremolo","GraphicsAdapterOpenGL"]
+            excludeSymbols: ["DefaultSoundDevice","AudioDecoderWav","AudioDecoderStbVorbis","AudioDecoderTremolo","GraphicsAdapterOpenGL","GraphicsAdapterVulkan"]
             symbols: ["NullSoundDevice"]
-=======
-            excludeSymbols: ["DefaultSoundDevice","AudioDecoderWav","AudioDecoderStbVorbis","AudioDecoderTremolo","GraphicsAdapterOpenGL","GraphicsAdapterVulkan"]
->>>>>>> 94217c50
             libs: ["librecord_null.lib","libsound_null.lib","libgraphics_null.lib","libhid_null.lib"]
 
     x86_64-win32:
         context:
             excludeLibs: ["librecord","libvpx","libsound","libtremolo","libgraphics","libhid"]
-<<<<<<< HEAD
-            excludeSymbols: ["DefaultSoundDevice","AudioDecoderWav","AudioDecoderStbVorbis","AudioDecoderTremolo","GraphicsAdapterOpenGL"]
+            excludeSymbols: ["DefaultSoundDevice","AudioDecoderWav","AudioDecoderStbVorbis","AudioDecoderTremolo","GraphicsAdapterOpenGL","GraphicsAdapterVulkan"]
             symbols: ["NullSoundDevice"]
-=======
-            excludeSymbols: ["DefaultSoundDevice","AudioDecoderWav","AudioDecoderStbVorbis","AudioDecoderTremolo","GraphicsAdapterOpenGL","GraphicsAdapterVulkan"]
->>>>>>> 94217c50
             libs: ["librecord_null.lib","libsound_null.lib","libgraphics_null.lib","libhid_null.lib"]
 
     armv7-android:
         context:
             excludeLibs: ["record","vpx","sound","tremolo","graphics","hid"]
-<<<<<<< HEAD
-            excludeSymbols: ["DefaultSoundDevice","AudioDecoderWav","AudioDecoderStbVorbis","AudioDecoderTremolo","GraphicsAdapterOpenGL"]
+            excludeSymbols: ["DefaultSoundDevice","AudioDecoderWav","AudioDecoderStbVorbis","AudioDecoderTremolo","GraphicsAdapterOpenGL","GraphicsAdapterVulkan"]
             symbols: ["NullSoundDevice"]
-=======
-            excludeSymbols: ["DefaultSoundDevice","AudioDecoderWav","AudioDecoderStbVorbis","AudioDecoderTremolo","GraphicsAdapterOpenGL","GraphicsAdapterVulkan"]
->>>>>>> 94217c50
             libs: ["record_null","sound_null","graphics_null","hid_null"]
 
     arm64-android:
         context:
             excludeLibs: ["record","vpx","sound","tremolo","graphics","hid"]
-<<<<<<< HEAD
-            excludeSymbols: ["DefaultSoundDevice","AudioDecoderWav","AudioDecoderStbVorbis","AudioDecoderTremolo","GraphicsAdapterOpenGL"]
+            excludeSymbols: ["DefaultSoundDevice","AudioDecoderWav","AudioDecoderStbVorbis","AudioDecoderTremolo","GraphicsAdapterOpenGL","GraphicsAdapterVulkan"]
             symbols: ["NullSoundDevice"]
-=======
-            excludeSymbols: ["DefaultSoundDevice","AudioDecoderWav","AudioDecoderStbVorbis","AudioDecoderTremolo","GraphicsAdapterOpenGL","GraphicsAdapterVulkan"]
->>>>>>> 94217c50
             libs: ["record_null","sound_null","graphics_null","hid_null"]
 
     armv7-ios:
         context:
             excludeLibs: ["record","vpx","sound","tremolo","graphics","hid"]
-<<<<<<< HEAD
-            excludeSymbols: ["DefaultSoundDevice","AudioDecoderWav","AudioDecoderStbVorbis","AudioDecoderTremolo","GraphicsAdapterOpenGL"]
+            excludeSymbols: ["DefaultSoundDevice","AudioDecoderWav","AudioDecoderStbVorbis","AudioDecoderTremolo","GraphicsAdapterOpenGL","GraphicsAdapterVulkan"]
             symbols: ["NullSoundDevice"]
-=======
-            excludeSymbols: ["DefaultSoundDevice","AudioDecoderWav","AudioDecoderStbVorbis","AudioDecoderTremolo","GraphicsAdapterOpenGL","GraphicsAdapterVulkan"]
->>>>>>> 94217c50
             libs: ["record_null","sound_null","graphics_null","hid_null"]
 
     arm64-ios:
         context:
             excludeLibs: ["record","vpx","sound","tremolo","graphics","hid"]
-<<<<<<< HEAD
-            excludeSymbols: ["DefaultSoundDevice","AudioDecoderWav","AudioDecoderStbVorbis","AudioDecoderTremolo","GraphicsAdapterOpenGL"]
+            excludeSymbols: ["DefaultSoundDevice","AudioDecoderWav","AudioDecoderStbVorbis","AudioDecoderTremolo","GraphicsAdapterOpenGL","GraphicsAdapterVulkan"]
             symbols: ["NullSoundDevice"]
-=======
-            excludeSymbols: ["DefaultSoundDevice","AudioDecoderWav","AudioDecoderStbVorbis","AudioDecoderTremolo","GraphicsAdapterOpenGL","GraphicsAdapterVulkan"]
->>>>>>> 94217c50
             libs: ["record_null","sound_null","graphics_null","hid_null"]
 
     arm64-nx64:
