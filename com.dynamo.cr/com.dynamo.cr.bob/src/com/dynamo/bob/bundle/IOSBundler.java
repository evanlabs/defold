--- conflicted
+++ resolved
@@ -195,11 +195,8 @@
             new File(buildDir, "game.arcd").delete();
         }
 
-<<<<<<< HEAD
-=======
-        BundleHelper.throwIfCanceled(canceled);
-
->>>>>>> 99dc69a6
+        BundleHelper.throwIfCanceled(canceled);
+
         // Copy launch images
         // iphone 3, 4, 5 portrait
         copyImage(projectProperties, projectRoot, appDir, "launch_image_320x480", "Default.png");
