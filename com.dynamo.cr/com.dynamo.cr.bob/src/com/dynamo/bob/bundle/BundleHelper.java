package com.dynamo.bob.bundle;

import java.io.File;
import java.io.FileOutputStream;
import java.io.IOException;
import java.io.InputStream;
import java.io.StringWriter;
import java.net.MalformedURLException;
import java.net.URL;
import java.nio.file.FileSystem;
import java.nio.file.FileSystems;
import java.nio.file.Files;
import java.nio.file.Path;
import java.text.ParseException;
import java.util.ArrayList;
import java.util.HashMap;
import java.util.List;
import java.util.Map;
import java.util.regex.Matcher;
import java.util.regex.Pattern;

import org.apache.commons.io.FileUtils;
import org.apache.commons.io.IOUtils;

import com.defold.extender.client.ExtenderClient;
import com.defold.extender.client.ExtenderClientException;
import com.defold.extender.client.ExtenderResource;
import com.dynamo.bob.Bob;
import com.dynamo.bob.CompileExceptionError;
import com.dynamo.bob.MultipleCompileException;
import com.dynamo.bob.MultipleCompileException.Info;
import com.dynamo.bob.Platform;
import com.dynamo.bob.Project;
import com.dynamo.bob.fs.IResource;
import com.dynamo.bob.pipeline.ExtenderUtil;
import com.dynamo.bob.util.BobProjectProperties;
import com.samskivert.mustache.Mustache;
import com.samskivert.mustache.Template;


public class BundleHelper {
    private Project project;
    private String title;
    private File buildDir;
    private File appDir;
    private Map<String, Map<String, Object>> propertiesMap;

    public BundleHelper(Project project, Platform platform, File bundleDir, String appDirSuffix) throws IOException {
        BobProjectProperties projectProperties = project.getProjectProperties();

        this.project = project;
        this.title = projectProperties.getStringValue("project", "title", "Unnamed");

        this.buildDir = new File(project.getRootDirectory(), project.getBuildDirectory());
        this.appDir = new File(bundleDir, title + appDirSuffix);

        this.propertiesMap = createPropertiesMap(project.getProjectProperties());
    }

    static Object convert(String value, String type) {
        if (type != null && type.equals("bool")) {
            if (value != null) {
                return value.equals("1");
            } else {
                return false;
            }
        }
        return value;
    }

    public static Map<String, Map<String, Object>> createPropertiesMap(BobProjectProperties projectProperties) throws IOException {
        BobProjectProperties meta = new BobProjectProperties();
        InputStream is = Bob.class.getResourceAsStream("meta.properties");
        try {
            meta.load(is);
        } catch (ParseException e) {
            throw new RuntimeException("Failed to parse meta.properties", e);
        } finally {
            IOUtils.closeQuietly(is);
        }

        Map<String, Map<String, Object>> map = new HashMap<>();

        for (String c : meta.getCategoryNames()) {
            map.put(c, new HashMap<String, Object>());

            for (String k : meta.getKeys(c)) {
                if (k.endsWith(".default")) {
                    String k2 = k.split("\\.")[0];
                    String v = meta.getStringValue(c, k);
                    Object v2 = convert(v, meta.getStringValue(c, k2 + ".type"));
                    map.get(c).put(k2, v2);
                }
            }
        }

        for (String c : projectProperties.getCategoryNames()) {
            if (!map.containsKey(c)) {
                map.put(c, new HashMap<String, Object>());
            }

            for (String k : projectProperties.getKeys(c)) {
                String def = meta.getStringValue(c, k + ".default");
                map.get(c).put(k, def);
                String v = projectProperties.getStringValue(c, k);
                Object v2 = convert(v, meta.getStringValue(c, k + ".type"));
                map.get(c).put(k, v2);
            }
        }

        return map;
    }

    URL getResource(String category, String key, String defaultValue) {
        BobProjectProperties projectProperties = project.getProjectProperties();
        File projectRoot = new File(project.getRootDirectory());
        String s = projectProperties.getStringValue(category, key);
        if (s != null && s.trim().length() > 0) {
            try {
                return new File(projectRoot, s).toURI().toURL();
            } catch (MalformedURLException e) {
                throw new RuntimeException(e);
            }
        } else {
            return getClass().getResource(defaultValue);
        }
    }

    public BundleHelper format(Map<String, Object> properties, String templateCategory, String templateKey, String defaultTemplate, File toFile) throws IOException {
        URL templateURL = getResource(templateCategory, templateKey, defaultTemplate);
        Template template = Mustache.compiler().compile(IOUtils.toString(templateURL));
        StringWriter sw = new StringWriter();
        template.execute(this.propertiesMap, properties, sw);
        sw.flush();
        FileUtils.write(toFile, sw.toString());
        return this;
    }

    public BundleHelper format(String templateCategory, String templateKey, String defaultTemplate, File toFile) throws IOException {
        return format(new HashMap<String, Object>(), templateCategory, templateKey, defaultTemplate, toFile);
    }


    public BundleHelper copyBuilt(String name) throws IOException {
        FileUtils.copyFile(new File(buildDir, name), new File(appDir, name));
        return this;
    }

    private boolean copyIcon(BobProjectProperties projectProperties, String projectRoot, File resDir, String name, String outName)
            throws IOException {
        String resource = projectProperties.getStringValue("android", name);
        if (resource != null && resource.length() > 0) {
            File inFile = new File(projectRoot, resource);
            File outFile = new File(resDir, outName);
            FileUtils.copyFile(inFile, outFile);
            return true;
        }
        return false;
    }

    private boolean copyIconDPI(BobProjectProperties projectProperties, String projectRoot, File resDir, String name, String outName, String dpi)
            throws IOException {
            return copyIcon(projectProperties, projectRoot, resDir, name + "_" + dpi, "drawable-" + dpi + "/" + outName);
    }

    public void createAndroidManifest(BobProjectProperties projectProperties, String projectRoot, File manifestFile, File resOutput, String exeName) throws IOException {
     // Copy icons
        int iconCount = 0;
        // copy old 32x32 icon first, the correct size is actually 36x36
        if (copyIcon(projectProperties, projectRoot, resOutput, "app_icon_32x32", "drawable-ldpi/icon.png")
            || copyIcon(projectProperties, projectRoot, resOutput, "app_icon_36x36", "drawable-ldpi/icon.png"))
            iconCount++;
        if (copyIcon(projectProperties, projectRoot, resOutput, "app_icon_48x48", "drawable-mdpi/icon.png"))
            iconCount++;
        if (copyIcon(projectProperties, projectRoot, resOutput, "app_icon_72x72", "drawable-hdpi/icon.png"))
            iconCount++;
        if (copyIcon(projectProperties, projectRoot, resOutput, "app_icon_96x96", "drawable-xhdpi/icon.png"))
            iconCount++;
        if (copyIcon(projectProperties, projectRoot, resOutput, "app_icon_144x144", "drawable-xxhdpi/icon.png"))
            iconCount++;
        if (copyIcon(projectProperties, projectRoot, resOutput, "app_icon_192x192", "drawable-xxxhdpi/icon.png"))
            iconCount++;

        // Copy push notification icons
        if (copyIcon(projectProperties, projectRoot, resOutput, "push_icon_small", "drawable/push_icon_small.png"))
            iconCount++;
        if (copyIcon(projectProperties, projectRoot, resOutput, "push_icon_large", "drawable/push_icon_large.png"))
            iconCount++;

        String[] dpis = new String[] { "ldpi", "mdpi", "hdpi", "xhdpi", "xxhdpi", "xxxhdpi" };
        for (String dpi : dpis) {
            if (copyIconDPI(projectProperties, projectRoot, resOutput, "push_icon_small", "push_icon_small.png", dpi))
                iconCount++;
            if (copyIconDPI(projectProperties, projectRoot, resOutput, "push_icon_large", "push_icon_large.png", dpi))
                iconCount++;
        }

        Map<String, Object> properties = new HashMap<>();
        if (iconCount > 0) {
            properties.put("has-icons?", true);
        } else {
            properties.put("has-icons?", false);
        }
        properties.put("exe-name", exeName);

        if(projectProperties.getBooleanValue("display", "dynamic_orientation", false)==false) {
            Integer displayWidth = projectProperties.getIntValue("display", "width");
            Integer displayHeight = projectProperties.getIntValue("display", "height");
            if((displayWidth != null & displayHeight != null) && (displayWidth > displayHeight)) {
                properties.put("orientation-support", "landscape");
            } else {
                properties.put("orientation-support", "portrait");
            }
        } else {
            properties.put("orientation-support", "sensor");
        }
        format(properties, "android", "manifest", "resources/android/AndroidManifest.xml", manifestFile);
    }

    public static class ResourceInfo
    {
        public String severity;
        public String resource;
        public String message;
        public int lineNumber;

        public ResourceInfo(String severity, String resource, String lineNumber, String message) {
            this.severity = severity;
            this.resource = resource;
            this.message = message;
            this.lineNumber = Integer.parseInt(lineNumber.equals("") ? "1" : lineNumber);
        }
    };

    // These regexp's works for both cpp and javac errors, warnings and note entries associated with a resource.
<<<<<<< HEAD
    private static Pattern resourceIssueGCCRe = Pattern.compile("^upload\\/([^:]+):([0-9]+):?([0-9]*):\\s*(error|warning|note):\\s*(.+)"); // GCC + Clang + Java
    private static Pattern resourceIssueCLRe = Pattern.compile("^upload\\/([^:]+)\\(([0-9]+)\\)([0-9]*):\\s*(error|warning|note).*?:\\s*(.+)"); // CL.exe
    private static Pattern resourceIssueLinkerLINKRe = Pattern.compile("^.+?\\.lib\\((.+?)\\)\\s:([0-9]*)([0-9]*)\\s*(error|warning|note).*?:\\s*(.+)"); // LINK.exe (the line/column numbers won't really match anything)
    private static Pattern resourceIssueLinkerCLANGRe = Pattern.compile("^(Undefined symbols for architecture [\\w]+:\\n.*?referenced from:\\n.*)");
    private static Pattern resourceIssueLinkerGCCRe = Pattern.compile("^.*?upload\\/([^:]+):([0-9]+):\\s*(.+)");
=======
    private static Pattern resourceIssueGCCRe = Pattern.compile("^(?:\\/tmp\\/job[0-9]*\\/)?(?:upload|build)\\/([^:]+):([0-9]+):([0-9]*)?:?\\s*(error|warning|note|):?\\s*(.+)"); // GCC + Clang + Java
    private static Pattern resourceIssueCLRe = Pattern.compile("^(?:upload|build)\\/([^:]+)\\(([0-9]+)\\)([0-9]*):\\s*(error|warning|note).*?:\\s*(.+)"); // CL.exe
    private static Pattern resourceIssueLinkerLINKRe = Pattern.compile("^.+?\\.lib\\((.+?)\\)\\s:([0-9]*)([0-9]*)\\s*(error|warning|note).*?:\\s*(.+)"); // LINK.exe (the line/column numbers won't really match anything)
    private static Pattern resourceIssueLinkerCLANGRe = Pattern.compile("^(Undefined symbols for architecture [\\w]+:\\n.*?referenced from:\\n.*)");
    private static Pattern resourceIssueLinkerGCCRe = Pattern.compile("^(?:upload|build)\\/([^:]+):([0-9]+):\\s(\\w+):\\s*(.+)");
>>>>>>> 135af4c7

    // Some errors/warning have an extra line _before_ the reported error, which is also very good to have
    private static Pattern resourceIssueLineBeforeRe = Pattern.compile("^.*upload\\/([^:]+):\\s*(.+)");

    // Matches ext.manifest and also _app/app.manifest
    private static Pattern manifestIssueRe = Pattern.compile("^.+'(.+\\.manifest)'.+");

    // This regexp catches errors, warnings and note entries that are not associated with a resource.
    private static Pattern nonResourceIssueRe = Pattern.compile("^(fatal|error|warning|note):\\s*(.+)");

    private static List<String> excludeMessages = new ArrayList<String>() {{
        add("[options] bootstrap class path not set in conjunction with -source 1.6"); // Mighty annoying message
    }};

    private static void parseLogGCC(String[] lines, List<ResourceInfo> issues) {
<<<<<<< HEAD
        final Pattern compilerPattern = resourceIssueGCCRe; // catches linker errors too (on android)
        final Pattern linkerPattern = resourceIssueLinkerGCCRe;
=======
        final Pattern compilerPattern = resourceIssueGCCRe; // catches linker errors too
>>>>>>> 135af4c7

        for (int count = 0; count < lines.length; ++count) {
            String line = lines[count];
            Matcher m = compilerPattern.matcher(line);

            if (m.matches()) {
                // Groups: resource, line, column, "error", message
<<<<<<< HEAD
                BundleHelper.ResourceInfo info = new BundleHelper.ResourceInfo(m.group(4), m.group(1), m.group(2), m.group(5));
=======
                String severity = m.group(4);
                if (severity == null || severity.equals(""))
                    severity = "error";
                BundleHelper.ResourceInfo info = new BundleHelper.ResourceInfo(severity, m.group(1), m.group(2), m.group(5));
>>>>>>> 135af4c7
                issues.add(info);

                // Some errors have a preceding line (with the same file name, but no line number)
                if (count > 0) {
                    String lineBefore = lines[count-1];
                    m = compilerPattern.matcher(lineBefore);
                    if (!m.matches() && lineBefore.contains(info.resource)) {
                        m = BundleHelper.resourceIssueLineBeforeRe.matcher(lineBefore);
                        if (m.matches()) {
                            if (info.resource.equals(m.group(1)))
                                info.message = m.group(2) + "\n" + info.message;
                        }
                    }
                }

                // Also, there might be a trailing line that belongs (See BundleHelperTest for examples)
                if (count+1 < lines.length) {
                    String lineAfter = lines[count+1];
                    m = BundleHelper.resourceIssueLineBeforeRe.matcher(lineAfter);
                    if (!line.equals("") && !m.matches()) {
                        info.message = info.message + "\n" + lineAfter;
                        count++;
                    }
                }
                continue;
            }
        }
    }

    private static void parseLogClang(String[] lines, List<ResourceInfo> issues) {
        final Pattern linkerPattern = resourceIssueLinkerCLANGRe;

        // Very similar, with lookBehind and lookAhead for errors
        parseLogGCC(lines, issues);

        for (int count = 0; count < lines.length; ++count) {
            String line = lines[count];
            // Compare with some lookahead if it matches
            for (int i = 1; i <= 2 && (count+i) < lines.length; ++i) {
                line += "\n" + lines[count+i];
            }
            Matcher m = linkerPattern.matcher(line);
            if (m.matches()) {
                // Groups: message
                issues.add(new BundleHelper.ResourceInfo("error", null, "", m.group(1)));
            }
        }
    }

    private static void parseLogWin32(String[] lines, List<ResourceInfo> issues) {
        final Pattern compilerPattern = resourceIssueCLRe;
        final Pattern linkerPattern = resourceIssueLinkerLINKRe;

        for (int count = 0; count < lines.length; ++count) {
            String line = lines[count];
            Matcher m = compilerPattern.matcher(line);
            if (m.matches()) {
                // Groups: resource, line, column, "error", message
                issues.add(new BundleHelper.ResourceInfo(m.group(4), m.group(1), m.group(2), m.group(5)));
            }

            m = linkerPattern.matcher(line);
            if (m.matches()) {
                // Groups: resource, line, column, "error", message
                issues.add(new BundleHelper.ResourceInfo(m.group(4), m.group(1), m.group(2), m.group(5)));
            }
        }
    }

    public static void parseLog(String platform, String log, List<ResourceInfo> issues) {
        String[] lines = log.split("\n");

        List<ResourceInfo> allIssues = new ArrayList<ResourceInfo>();
        if (platform.contains("osx") || platform.contains("ios") || platform.contains("web")) {
            parseLogClang(lines, allIssues);
        } else if (platform.contains("android") || platform.contains("linux")) {
            parseLogGCC(lines, allIssues);
        } else if (platform.contains("win32")) {
            parseLogWin32(lines, allIssues);
        }

        for (int count = 0; count < lines.length; ++count) {
            String line = lines[count];

            m = linkerPattern.matcher(line);
            if (m.matches()) {
                // Groups: resource, line, message
                issues.add(new BundleHelper.ResourceInfo("error", m.group(1), m.group(2), m.group(3)));
            }
        }
    }

    private static void parseLogClang(String[] lines, List<ResourceInfo> issues) {
        final Pattern linkerPattern = resourceIssueLinkerCLANGRe;

        // Very similar, with lookBehind and lookAhead for errors
        parseLogGCC(lines, issues);

        for (int count = 0; count < lines.length; ++count) {
            String line = lines[count];
            // Compare with some lookahead if it matches
            for (int i = 1; i <= 2 && (count+i) < lines.length; ++i) {
                line += "\n" + lines[count+i];
            }
            Matcher m = linkerPattern.matcher(line);
            if (m.matches()) {
                // Groups: message
                issues.add(new BundleHelper.ResourceInfo("error", null, "", m.group(1)));
            }
        }
    }

    private static void parseLogWin32(String[] lines, List<ResourceInfo> issues) {
        final Pattern compilerPattern = resourceIssueCLRe;
        final Pattern linkerPattern = resourceIssueLinkerLINKRe;

        for (int count = 0; count < lines.length; ++count) {
            String line = lines[count];
            Matcher m = compilerPattern.matcher(line);
            if (m.matches()) {
                // Groups: resource, line, column, "error", message
                issues.add(new BundleHelper.ResourceInfo(m.group(4), m.group(1), m.group(2), m.group(5)));
            }

            m = linkerPattern.matcher(line);
            if (m.matches()) {
                // Groups: resource, line, column, "error", message
                issues.add(new BundleHelper.ResourceInfo(m.group(4), m.group(1), m.group(2), m.group(5)));
            }
        }
    }

    public static void parseLog(String platform, String log, List<ResourceInfo> issues) {
        String[] lines = log.split("\n");

        List<ResourceInfo> allIssues = new ArrayList<ResourceInfo>();
        if (platform.contains("osx") || platform.contains("ios") || platform.contains("web")) {
            parseLogClang(lines, allIssues);
        } else if (platform.contains("android") || platform.contains("linux")) {
            parseLogGCC(lines, allIssues);
        } else if (platform.contains("win32")) {
            parseLogWin32(lines, allIssues);
        }

        for (int count = 0; count < lines.length; ++count) {
            String line = lines[count];

            // A bit special. Currently, no more errors are delivered after this
            // So we can consume the rest of the log into this message
            Matcher m = BundleHelper.manifestIssueRe.matcher(line);
            if (m.matches()) {
                allIssues.add( new BundleHelper.ResourceInfo("error", m.group(1), "1", log) );
                return;
            }

            m = BundleHelper.nonResourceIssueRe.matcher(line);

            if (m.matches()) {
                allIssues.add( new BundleHelper.ResourceInfo(m.group(1), null, "0", m.group(2)) );
                continue;
            }
        }

        for (ResourceInfo info : allIssues) {
            if (excludeMessages.contains(info.message)) {
                continue;
            }
            issues.add(info);
        }
    }

    public static void buildEngineRemote(ExtenderClient extender, String platform, String sdkVersion, List<ExtenderResource> allSource, File logFile, String srcName, File outputEngine, File outputClassesDex) throws CompileExceptionError, MultipleCompileException {
        File zipFile = null;

        try {
            zipFile = File.createTempFile("build_" + sdkVersion, ".zip");
            zipFile.deleteOnExit();
        } catch (IOException e) {
            throw new CompileExceptionError("Failed to create temp zip file", e.getCause());
        }

        try {
            extender.build(platform, sdkVersion, allSource, zipFile, logFile);
        } catch (ExtenderClientException e) {
            String buildError = "<no log file>";
            if (logFile != null) {
                try {
                    List<ResourceInfo> issues = new ArrayList<>();
                    buildError = FileUtils.readFileToString(logFile);
                    parseLog(platform, buildError, issues);
                    MultipleCompileException exception = new MultipleCompileException("Build error", e);
                    IResource extManifestResource = ExtenderUtil.getResource(allSource.get(0).getPath(), allSource);
                    IResource contextResource = null;

                    for (ResourceInfo info : issues) {

                        IResource issueResource = info.resource == null ? null : ExtenderUtil.getResource(info.resource, allSource);

                        // If it's the app manifest, let's translate it back into its original name
                        if (info.resource != null && info.resource.endsWith(ExtenderClient.appManifestFilename)) {
                            for (ExtenderResource extResource : allSource) {
                                if (extResource.getAbsPath().endsWith(info.resource)) {
                                    issueResource = ((ExtenderUtil.FSAliasResource)extResource).getResource();
                                    info.message = info.message.replace(extResource.getPath(), issueResource.getPath());
                                    break;
                                }
                            }
                        }

                        IResource exceptionResource = issueResource == null ? extManifestResource : issueResource;
                        int severity = info.severity.equals("error") ? Info.SEVERITY_ERROR : info.severity.equals("warning") ? Info.SEVERITY_WARNING : Info.SEVERITY_INFO;
                        exception.addIssue(severity, exceptionResource, info.message, info.lineNumber);

                        // The first resource generating errors should be related - we can use it to give context to the raw log.
                        if (contextResource == null && issueResource != null) {
                            contextResource = issueResource;
                        }
                    }

                    // If we do not yet have a context resource - fall back on an ext.manifest (possibly the wrong one!)
                    if (contextResource == null) {
                        contextResource = extManifestResource;
                    }

                    exception.attachLog(contextResource, buildError);
                    throw exception;
                } catch (IOException ioe) {
                    buildError = "<failed reading log>";
                }
            }
            buildError = String.format("'%s' could not be built. Sdk version: '%s'\nLog: '%s'", platform, sdkVersion, buildError);
            throw new CompileExceptionError(buildError, e.getCause());
        }

        FileSystem zip = null;
        try {
            zip = FileSystems.newFileSystem(zipFile.toPath(), null);
        } catch (IOException e) {
            throw new CompileExceptionError(String.format("Failed to mount temp zip file %s", zipFile.getAbsolutePath()), e.getCause());
        }

        // If we expect a classes.dex file, try to extract it from the zip
        if (outputClassesDex != null) {
            try {
                Path source = zip.getPath("classes.dex");
                try (FileOutputStream out = new FileOutputStream(outputClassesDex)) {
                    Files.copy(source, out);
                }
            } catch (IOException e) {
                throw new CompileExceptionError(String.format("Failed to copy classes.dex to %s", outputClassesDex.getAbsolutePath()), e.getCause());
            }
        }

        try {
            Path source = zip.getPath(srcName);
            try (FileOutputStream out = new FileOutputStream(outputEngine)) {
                Files.copy(source, out);
            }
            outputEngine.setExecutable(true);
        } catch (IOException e) {
            throw new CompileExceptionError(String.format("Failed to copy %s to %s", srcName, outputEngine.getAbsolutePath()), e.getCause());
        }
    }

}<|MERGE_RESOLUTION|>--- conflicted
+++ resolved
@@ -233,19 +233,11 @@
     };
 
     // These regexp's works for both cpp and javac errors, warnings and note entries associated with a resource.
-<<<<<<< HEAD
-    private static Pattern resourceIssueGCCRe = Pattern.compile("^upload\\/([^:]+):([0-9]+):?([0-9]*):\\s*(error|warning|note):\\s*(.+)"); // GCC + Clang + Java
-    private static Pattern resourceIssueCLRe = Pattern.compile("^upload\\/([^:]+)\\(([0-9]+)\\)([0-9]*):\\s*(error|warning|note).*?:\\s*(.+)"); // CL.exe
-    private static Pattern resourceIssueLinkerLINKRe = Pattern.compile("^.+?\\.lib\\((.+?)\\)\\s:([0-9]*)([0-9]*)\\s*(error|warning|note).*?:\\s*(.+)"); // LINK.exe (the line/column numbers won't really match anything)
-    private static Pattern resourceIssueLinkerCLANGRe = Pattern.compile("^(Undefined symbols for architecture [\\w]+:\\n.*?referenced from:\\n.*)");
-    private static Pattern resourceIssueLinkerGCCRe = Pattern.compile("^.*?upload\\/([^:]+):([0-9]+):\\s*(.+)");
-=======
     private static Pattern resourceIssueGCCRe = Pattern.compile("^(?:\\/tmp\\/job[0-9]*\\/)?(?:upload|build)\\/([^:]+):([0-9]+):([0-9]*)?:?\\s*(error|warning|note|):?\\s*(.+)"); // GCC + Clang + Java
     private static Pattern resourceIssueCLRe = Pattern.compile("^(?:upload|build)\\/([^:]+)\\(([0-9]+)\\)([0-9]*):\\s*(error|warning|note).*?:\\s*(.+)"); // CL.exe
     private static Pattern resourceIssueLinkerLINKRe = Pattern.compile("^.+?\\.lib\\((.+?)\\)\\s:([0-9]*)([0-9]*)\\s*(error|warning|note).*?:\\s*(.+)"); // LINK.exe (the line/column numbers won't really match anything)
     private static Pattern resourceIssueLinkerCLANGRe = Pattern.compile("^(Undefined symbols for architecture [\\w]+:\\n.*?referenced from:\\n.*)");
     private static Pattern resourceIssueLinkerGCCRe = Pattern.compile("^(?:upload|build)\\/([^:]+):([0-9]+):\\s(\\w+):\\s*(.+)");
->>>>>>> 135af4c7
 
     // Some errors/warning have an extra line _before_ the reported error, which is also very good to have
     private static Pattern resourceIssueLineBeforeRe = Pattern.compile("^.*upload\\/([^:]+):\\s*(.+)");
@@ -261,12 +253,7 @@
     }};
 
     private static void parseLogGCC(String[] lines, List<ResourceInfo> issues) {
-<<<<<<< HEAD
-        final Pattern compilerPattern = resourceIssueGCCRe; // catches linker errors too (on android)
-        final Pattern linkerPattern = resourceIssueLinkerGCCRe;
-=======
         final Pattern compilerPattern = resourceIssueGCCRe; // catches linker errors too
->>>>>>> 135af4c7
 
         for (int count = 0; count < lines.length; ++count) {
             String line = lines[count];
@@ -274,14 +261,10 @@
 
             if (m.matches()) {
                 // Groups: resource, line, column, "error", message
-<<<<<<< HEAD
-                BundleHelper.ResourceInfo info = new BundleHelper.ResourceInfo(m.group(4), m.group(1), m.group(2), m.group(5));
-=======
                 String severity = m.group(4);
                 if (severity == null || severity.equals(""))
                     severity = "error";
                 BundleHelper.ResourceInfo info = new BundleHelper.ResourceInfo(severity, m.group(1), m.group(2), m.group(5));
->>>>>>> 135af4c7
                 issues.add(info);
 
                 // Some errors have a preceding line (with the same file name, but no line number)
@@ -366,69 +349,6 @@
         for (int count = 0; count < lines.length; ++count) {
             String line = lines[count];
 
-            m = linkerPattern.matcher(line);
-            if (m.matches()) {
-                // Groups: resource, line, message
-                issues.add(new BundleHelper.ResourceInfo("error", m.group(1), m.group(2), m.group(3)));
-            }
-        }
-    }
-
-    private static void parseLogClang(String[] lines, List<ResourceInfo> issues) {
-        final Pattern linkerPattern = resourceIssueLinkerCLANGRe;
-
-        // Very similar, with lookBehind and lookAhead for errors
-        parseLogGCC(lines, issues);
-
-        for (int count = 0; count < lines.length; ++count) {
-            String line = lines[count];
-            // Compare with some lookahead if it matches
-            for (int i = 1; i <= 2 && (count+i) < lines.length; ++i) {
-                line += "\n" + lines[count+i];
-            }
-            Matcher m = linkerPattern.matcher(line);
-            if (m.matches()) {
-                // Groups: message
-                issues.add(new BundleHelper.ResourceInfo("error", null, "", m.group(1)));
-            }
-        }
-    }
-
-    private static void parseLogWin32(String[] lines, List<ResourceInfo> issues) {
-        final Pattern compilerPattern = resourceIssueCLRe;
-        final Pattern linkerPattern = resourceIssueLinkerLINKRe;
-
-        for (int count = 0; count < lines.length; ++count) {
-            String line = lines[count];
-            Matcher m = compilerPattern.matcher(line);
-            if (m.matches()) {
-                // Groups: resource, line, column, "error", message
-                issues.add(new BundleHelper.ResourceInfo(m.group(4), m.group(1), m.group(2), m.group(5)));
-            }
-
-            m = linkerPattern.matcher(line);
-            if (m.matches()) {
-                // Groups: resource, line, column, "error", message
-                issues.add(new BundleHelper.ResourceInfo(m.group(4), m.group(1), m.group(2), m.group(5)));
-            }
-        }
-    }
-
-    public static void parseLog(String platform, String log, List<ResourceInfo> issues) {
-        String[] lines = log.split("\n");
-
-        List<ResourceInfo> allIssues = new ArrayList<ResourceInfo>();
-        if (platform.contains("osx") || platform.contains("ios") || platform.contains("web")) {
-            parseLogClang(lines, allIssues);
-        } else if (platform.contains("android") || platform.contains("linux")) {
-            parseLogGCC(lines, allIssues);
-        } else if (platform.contains("win32")) {
-            parseLogWin32(lines, allIssues);
-        }
-
-        for (int count = 0; count < lines.length; ++count) {
-            String line = lines[count];
-
             // A bit special. Currently, no more errors are delivered after this
             // So we can consume the rest of the log into this message
             Matcher m = BundleHelper.manifestIssueRe.matcher(line);
