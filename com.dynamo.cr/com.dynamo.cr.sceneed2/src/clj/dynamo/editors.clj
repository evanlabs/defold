(ns dynamo.editors
  (:require [clojure.core.async :refer [chan dropping-buffer]]
            [dynamo.ui :as ui]
<<<<<<< HEAD
            [internal.ui.editors :as ie]))
=======
            [internal.ui.handlers :refer [active-editor]])
  (:import  [internal.ui GenericEditor]
            [org.eclipse.core.commands ExecutionEvent]))
>>>>>>> 81576f06

(set! *warn-on-reflection* true)

(defprotocol Editor
  (init [this site])
  (create-controls [this parent])
  (save [this file monitor])
  (dirty? [this])
  (save-as-allowed? [this])
  (set-focus [this])
  (get-state [this]))

(defn event->active-editor
  "returns the Clojure implementation of the active editor from the event's application context"
  [^ExecutionEvent evt]
  (let [editor (active-editor (.getApplicationContext evt))]
    (if (instance? GenericEditor editor)
      (.getImpl ^GenericEditor editor))))

(defn open-part
  [behavior & {:as opts}]
  (ie/open-part behavior opts))

(doseq [[v doc]
        {*ns*
         "This namespace allows you to create new editors. It
supplies a protocol that any new editor must implement."

         #'Editor
         "Any new editor must implement this protocol."

         #'init
         "The first function invoked to set up an editor.
Receives the 'editor site'."

         #'create-controls
         "The second function in the editor lifecycle. This
function must create the GUI for the editor. If you're
editing scenes using the scene graph and your own node types,
you can just call dynamo.editors/create-scenegraph-controls."

         #'save
         "Save the current state of the editor to a file. For
good user experience, you should update the progress monitor
(it is an IProgressMonitor passed through from the Workbench)."

         #'dirty?
         "Return true if there are unsaved changes."

         #'save-as-allowed?
         "Return true if the contents of this editor could be
saved with a new file name"

         #'set-focus
         "Called when this editor receives focus. Should
in turn set focus on the most appropriate control."

         #'open-part
         "Creates an Eclipse view for the given behavior. The
behavior must support dynamo.types/MessageTarget.

Allowed options are:

:label - the visible label for the part
:closeable - if true, the part can be closed (defaults to true)
:id - the part ID by which Eclipse will know it"}]
  (alter-meta! v assoc :doc doc))<|MERGE_RESOLUTION|>--- conflicted
+++ resolved
@@ -1,13 +1,9 @@
 (ns dynamo.editors
   (:require [clojure.core.async :refer [chan dropping-buffer]]
-            [dynamo.ui :as ui]
-<<<<<<< HEAD
-            [internal.ui.editors :as ie]))
-=======
+            [internal.ui.editors :as ie]
             [internal.ui.handlers :refer [active-editor]])
   (:import  [internal.ui GenericEditor]
             [org.eclipse.core.commands ExecutionEvent]))
->>>>>>> 81576f06
 
 (set! *warn-on-reflection* true)
 
