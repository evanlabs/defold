package com.dynamo.cr.server.model;

import java.util.HashSet;
import java.util.List;
import java.util.Set;

import javax.persistence.EntityManager;

public class ModelUtil {

    /**
     * Create a new project. Owner is also added to the user list (of the project)
     * @param entityManager entity manager
     * @param owner owner of the project
     * @param name name of the project
     * @param description
     * @return new project
     */
    public static Project newProject(EntityManager entityManager, User owner, String name, String description) {
        Project p = new Project();
        p.setName(name);
        p.setDescription(description);
        p.setOwner(owner);
        p.getMembers().add(owner);
        owner.getProjects().add(p);
        entityManager.persist(owner);

        return p;
    }

    /**
     * Remove project. First remove projects from every user that belongs to this project. Then the project is removed.
     * @param entityManager entity manager
     * @param project project to remove
     */
    public static void removeProject(EntityManager entityManager, Project project) {
        Set<User> users = project.getMembers();
        for (User user : users) {
            user.getProjects().remove(project);
            entityManager.persist(user);
        }
        entityManager.remove(project);
    }

    /**
     * Remove user. First user is removed to every project the user belongs to. Then the user is removed.
     * @param entityManager entity manager
     * @param user user to remove
     */
    public static void removeUser(EntityManager entityManager, User user) {
        // Remove user from projects user is member of
        for (Project p : user.getProjects()) {
            p.getMembers().remove(user);
        }

        // Remove connections to this user
        // We iterate and make updates. Make a copy
        HashSet<User> connections = new HashSet<User>(user.getConnections());
        for (User connectedUser : connections) {
            connectedUser.getConnections().remove(user);
            entityManager.persist(connectedUser);
        }

        // Remove invitation account if exists
        InvitationAccount account = entityManager.find(InvitationAccount.class, user.getId());
        if (account != null) {
            entityManager.remove(account);
        }

        entityManager.remove(user);
    }

    /**
     * Find user by email
     * @param entityManager entity manager
     * @param email user email
     * @return user. null if user is not found
     */
    public static User findUserByEmail(EntityManager entityManager, String email) {
        List<User> list = entityManager.createQuery("select u from User u where u.email = :email", User.class).setParameter("email", email).getResultList();
        if (list.size() == 0) {
            return null;
        }
        else {
            assert list.size() == 1;
            return list.get(0);
        }
    }

    public static void validateDatabase(EntityManager entityManager) {
        // Ensure that we don't have any orphaned projects
        List<Project> allProjects = entityManager.createQuery("select t from Project t", Project.class).getResultList();
        for (Project project : allProjects) {
            if (project.getMembers().size() == 0) {
                throw new RuntimeException(String.format("Invalid database. Project %s has zero user count", project));
            }
        }
    }

    public static void addMember(Project project, User user) {
        project.getMembers().add(user);
        user.getProjects().add(project);
    }

    public static void removeMember(Project project, User user) {
        project.getMembers().remove(user);
        user.getProjects().remove(project);
    }

    public static void connect(User u1, User u2) {
        u1.getConnections().add(u2);
        u2.getConnections().add(u1);
    }

    public static Prospect findProspectByEmail(EntityManager entityManager, String email) {
        List<Prospect> list = entityManager.createQuery("select p from Prospect p where p.email = :email", Prospect.class).setParameter("email", email).getResultList();
        if (list.size() == 0) {
            return null;
        }
        else {
            assert list.size() == 1;
            return list.get(0);
        }
    }

    public static Product findProductByHandle(EntityManager entityManager, String handle) {
        List<Product> list = entityManager
                .createQuery("select p from Product p where p.handle = :handle", Product.class)
                .setParameter("handle", handle).getResultList();
        if (list.size() == 0) {
            return null;
        } else {
            assert list.size() == 1;
            return list.get(0);
        }
    }

    public static UserSubscription newUserSubscription(EntityManager entityManager, User user, Product product) {
        UserSubscription subscription = new UserSubscription();
        subscription.setUser(user);
        subscription.setProduct(product);
        subscription.setExternalId(1l);
        entityManager.persist(subscription);
        entityManager.persist(user);
        return subscription;
    }
<<<<<<< HEAD
=======

    public static UserSubscription findUserSubscriptionByExternalId(EntityManager entityManager, String externalId) {
        List<UserSubscription> list = entityManager
                .createQuery("select us from UserSubscription us where us.externalId = :externalId",
                        UserSubscription.class).setParameter("externalId", Long.parseLong(externalId)).getResultList();
        if (list.size() == 0) {
            return null;
        } else {
            assert list.size() == 1;
            return list.get(0);
        }
    }
>>>>>>> 4687a2dc
}<|MERGE_RESOLUTION|>--- conflicted
+++ resolved
@@ -144,8 +144,6 @@
         entityManager.persist(user);
         return subscription;
     }
-<<<<<<< HEAD
-=======
 
     public static UserSubscription findUserSubscriptionByExternalId(EntityManager entityManager, String externalId) {
         List<UserSubscription> list = entityManager
@@ -158,5 +156,4 @@
             return list.get(0);
         }
     }
->>>>>>> 4687a2dc
 }