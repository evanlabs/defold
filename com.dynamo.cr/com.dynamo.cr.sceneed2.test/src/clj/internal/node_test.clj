(ns internal.node-test
  (:require [clojure.test :refer :all]
            [schema.core :as s]
            [plumbing.core :refer [defnk fnk]]
            [dynamo.types :as t :refer [as-schema]]
            [dynamo.node :as n :refer [defnode]]
            [dynamo.project :as p]
            [dynamo.system :as ds]
            [dynamo.system.test-support :refer [with-clean-world tx-nodes]]
            [internal.node :as in :refer [deep-merge]]
            [internal.system :as is]
            [internal.query :as iq]
            [internal.transaction :as it]))

(def a-schema (as-schema {:names [java.lang.String]}))

(def m1 {:cached #{:derived}   :inputs {:simple-number 18 :another [:a] :nested ['v1] :setvalued #{:x}}})
(def m2 {:cached #{:expensive} :inputs {:simple-number 99 :another [:a] :nested ['v3] :setvalued #{:z}}})
(def expected-merge {:cached #{:expensive :derived},
                     :inputs {:simple-number 99
                              :another [:a :a],
                              :nested ['v1 'v3]
                              :setvalued #{:x :z}}})

(def s1           (assoc m1 :declared-type a-schema))
(def s2           (assoc m2 :declared-type a-schema))
(def schema-merge (assoc expected-merge :declared-type a-schema))

(deftest merging-nested-maps
  (is (= expected-merge (deep-merge m1 m2))))

(deftest merging-maps-with-schemas
  (is (= schema-merge (deep-merge s1 s2)))
  (is (:schema (meta (get (deep-merge s1 s2) :declared-type)))))

(defnode SimpleTestNode
  (property foo (t/string :default "FOO!")))

(definterface MyInterface$InnerInterface
  (^int bar []))

(defnode AncestorInterfaceImplementer
  MyInterface$InnerInterface
  (bar [this] 800))

(defnode NodeWithProtocols
  (inherits AncestorInterfaceImplementer)

  (property foo (t/string :default "the user"))

  clojure.lang.IDeref
  (deref [this] (:foo this))

  t/N2Extent
  (width [this] 800)
  (height [this] 600))

(defnode NodeWithEvents
  (on :mousedown
    (let [nn (ds/add (make-node-with-protocols :_id -1))]
      (ds/set-property {:_id -1} :foo "newly created")
      (ds/set-property self :message-processed true))))

(deftest node-definition
  (testing "properties"
    (is (= [:foo] (-> (make-simple-test-node) :descriptor :properties keys)))
    (is (contains? (make-simple-test-node) :foo)))
  (testing "property defaults"
    (is (= "FOO!" (-> (make-simple-test-node) :foo))))
  (testing "extending nodes with protocols"
    (is (instance? clojure.lang.IDeref (make-node-with-protocols)))
    (is (= "the user" @(make-node-with-protocols)))
    (is (satisfies? t/N2Extent (make-node-with-protocols)))
    (is (= 800 (t/width (make-node-with-protocols))))))

(deftest event-delivery
  (with-clean-world
    (let [evented (ds/transactional (ds/add (make-node-with-events :_id -1)))]
      (is (= :ok (t/process-one-event evented {:type :mousedown})))
      (is (:message-processed (iq/node-by-id world-ref (:_id evented)))))))

(deftest nodes-share-descriptors
  (is (identical? (-> (make-simple-test-node) :descriptor) (-> (make-simple-test-node) :descriptor))))

(defprotocol AProtocol
  (complainer [this]))

(definterface IInterface
  (allGood []))

(defnode MyNode
  AProtocol
  (complainer [this] :owie)
  IInterface
  (allGood [this] :ok))

(deftest node-respects-namespaces
  (testing "node can implement protocols not known/visible to internal.node"
    (is (= :owie (complainer (make-my-node)))))
  (testing "node can implement interface not known/visible to internal.node"
    (is (= :ok (.allGood (make-my-node))))))

<<<<<<< HEAD
(defnode EmptyNode)

(deftest node-intrinsics
  (let [node (make-empty-node)]
    (is (identical? node (t/get-value node nil :self)))))

(defn ^:dynamic production-fn [this g] :defn)
(def ^:dynamic production-val :def)

(defnode ProductionFunctionTypesNode
  (output inline-fn      s/Keyword [this g] :fn)
  (output defn-as-symbol s/Keyword production-fn)
  (output def-as-symbol  s/Keyword production-val))

(deftest production-function-types
  (let [node (make-production-function-types-node)]
    (is (= :fn   (t/get-value node nil :inline-fn)))
    (is (= :defn (t/get-value node nil :defn-as-symbol)))
    (is (= :def  (t/get-value node nil :def-as-symbol)))
    (binding [production-fn :dynamic-binding-val]
      (is (= :dynamic-binding-val (t/get-value node nil :defn-as-symbol))))
    (binding [production-val (constantly :dynamic-binding-fn)]
      (is (= :dynamic-binding-fn (t/get-value node nil :def-as-symbol))))))

(defn production-fn-this [this g] this)
(defn production-fn-g [this g] g)
(defnk production-fnk-this [this] this)
(defnk production-fnk-g [g] g)
(defnk production-fnk-world [world] world)
(defnk production-fnk-project [project] project)
(defnk production-fnk-prop [prop] prop)
(defnk production-fnk-in [in] in)
(defnk production-fnk-in-multi [in-multi] in-multi)
(defnk production-fnk-out [out] out)
(defnk production-fnk-defnk-out [defnk-out] defnk-out)
(defnk production-fnk-out-cached
  [defnk-out-cached-invocation-count out]
  (swap! defnk-out-cached-invocation-count inc)
  out)

(defnode ProductionFunctionInputsNode
  (input in       s/Keyword)
  (input in-multi [s/Keyword])
  (property prop {:schema s/Keyword})
  (output out s/Keyword [this g] :out-val)
  (output inline-fn-this   s/Any [this g] this)
  (output inline-fn-g      s/Any [this g] g)
  (output defn-this        s/Any production-fn-this)
  (output defn-g           s/Any production-fn-g)
  (output defnk-this       s/Any production-fnk-this)
  (output defnk-g          s/Any production-fnk-g)
  (output defnk-world      s/Any production-fnk-world)
  (output defnk-project    s/Any production-fnk-project)
  (output defnk-prop       s/Any production-fnk-prop)
  (output defnk-in         s/Any production-fnk-in)
  (output defnk-in-multi   s/Any production-fnk-in-multi)
  (output defnk-out        s/Any production-fnk-out)
  (output defnk-defnk-out  s/Any production-fnk-defnk-out)
  (property defnk-out-cached-invocation-count {:schema clojure.lang.Atom})
  (output defnk-out-cached s/Any :cached production-fnk-out-cached))

(deftest production-function-inputs
  (with-clean-world
    (let [project (ds/transactional (ds/add (p/make-project)))
          [node0 node1 node2] (ds/in project
                                (tx-nodes
                                  (make-production-function-inputs-node :prop :node0 :defnk-out-cached-invocation-count (atom 0))
                                  (make-production-function-inputs-node :prop :node1)
                                  (make-production-function-inputs-node :prop :node2)))
          _ (ds/transactional
              (ds/connect node0 :defnk-prop node1 :in)
              (ds/connect node0 :defnk-prop node2 :in)
              (ds/connect node1 :defnk-prop node2 :in)
              (ds/connect node0 :defnk-prop node1 :in-multi)
              (ds/connect node0 :defnk-prop node2 :in-multi)
              (ds/connect node1 :defnk-prop node2 :in-multi))
          graph (is/graph world-ref)]
      (testing "inline fn parameters"
        (is (identical? node0 (in/get-node-value node0 :inline-fn-this)))
        (is (identical? graph (in/get-node-value node0 :inline-fn-g))))
      (testing "standard defn parameters"
        (is (identical? node0 (in/get-node-value node0 :defn-this)))
        (is (identical? graph (in/get-node-value node0 :defn-g))))
      (testing "'special' defnk inputs"
        (is (identical? node0     (in/get-node-value node0 :defnk-this)))
        (is (identical? graph     (in/get-node-value node0 :defnk-g)))
        (is (identical? world-ref (in/get-node-value node0 :defnk-world)))
        (is (= project (in/get-node-value node0 :defnk-project))))
      (testing "defnk inputs from node properties"
        (is (= :node0 (in/get-node-value node0 :defnk-prop))))
      (testing "defnk inputs from node inputs"
        (is (nil?              (in/get-node-value node0 :defnk-in)))
        (is (= :node0          (in/get-node-value node1 :defnk-in)))
        (is (#{:node0 :node1}  (in/get-node-value node2 :defnk-in)))
        (is (= []              (in/get-node-value node0 :defnk-in-multi)))
        (is (= [:node0]        (in/get-node-value node1 :defnk-in-multi)))
        (is (= [:node0 :node1] (in/get-node-value node2 :defnk-in-multi))))
      (testing "defnk inputs from node outputs"
        (is (= :out-val (in/get-node-value node0 :defnk-out)))
        (is (= :out-val (in/get-node-value node0 :defnk-defnk-out)))
        (is (= 0 @(in/get-node-value node0 :defnk-out-cached-invocation-count)))
        (is (= :out-val (in/get-node-value node0 :defnk-out-cached)))
        (is (= 1 @(in/get-node-value node0 :defnk-out-cached-invocation-count)))
        (is (= :out-val (in/get-node-value node0 :defnk-out-cached)))
        (is (= 1 @(in/get-node-value node0 :defnk-out-cached-invocation-count)))))))

(deftest node-properties-as-node-outputs
  (with-clean-world
    (let [[node0 node1] (tx-nodes
                          (make-production-function-inputs-node :prop :node0)
                          (make-production-function-inputs-node :prop :node1))
          _ (ds/transactional (ds/connect node0 :prop node1 :in))]
      (is (= :node0 (in/get-node-value node1 :defnk-in))))))

(defnk out-from-self [out-from-self] out-from-self)
(defnk out-from-in [in] in)
(defnk out-from-in-multi [in-multi] in-multi)

(defnode DependencyNode
  (input in s/Any)
  (input in-multi [s/Any])
  (output out-from-self     s/Any out-from-self)
  (output out-from-in       s/Any out-from-in)
  (output out-const         s/Any [this g] :const-val)
  (output out-from-in-multi s/Any out-from-in-multi))

(deftest production-function-dependency-loops
  (with-clean-world
    (let [[node0 node1 node2] (tx-nodes
                                (make-dependency-node)
                                (make-dependency-node)
                                (make-dependency-node))
          _ (ds/transactional
              (ds/connect node0 :out-from-in node0 :in)
              (ds/connect node1 :out-from-in node2 :in)
              (ds/connect node2 :out-from-in node1 :in)
              (ds/connect node0 :out-const   node1 :in-multi)
              (ds/connect node1 :out-const   node1 :in-multi)
              (ds/connect node0 :out-const   node2 :in-multi)
              (ds/connect node1 :out-const   node2 :in-multi)
              (ds/connect node1 :out-from-in node2 :in-multi))]
      (is (thrown? java.lang.AssertionError (in/get-node-value node0 :out-from-self)))
      (is (thrown? java.lang.AssertionError (in/get-node-value node0 :out-from-in)))
      (is (thrown? java.lang.AssertionError (in/get-node-value node1 :out-from-in)))
      (is (= [:const-val :const-val] (in/get-node-value node1 :out-from-in-multi)))
      (is (thrown? java.lang.AssertionError (in/get-node-value node2 :out-from-in-multi))))))

(deftest production-function-dependency-limit
  (with-clean-world
    (let [nodes (apply tx-nodes (repeatedly 251 make-dependency-node))
          _ (ds/transactional
              (ds/connect (first nodes) :out-const (second nodes) :in)
              (doall (for [[x y] (partition 2 1 (rest nodes))]
                       (ds/connect x :out-from-in y :in))))]
      (is (= :const-val (in/get-node-value (nth nodes 0) :out-const)))
      (is (= :const-val (in/get-node-value (nth nodes 1) :out-from-in)))
      (is (= :const-val (in/get-node-value (nth nodes 249) :out-from-in)))
      (is (thrown? java.lang.AssertionError (in/get-node-value (nth nodes 250) :out-from-in))))))
=======
(defnk depends-on-self [this] this)
(defnk depends-on-input [an-input] an-input)
(defnk depends-on-property [a-property] a-property)
(defnk depends-on-several [this project g an-input a-property] [this project g an-input a-property])
(defn  depends-on-default-params [this g] [this g])

(defnode DependencyTestNode
  (input an-input String)
  (input unused-input String)

  (property a-property String)
  (property internal-property String)

  (output depends-on-self s/Any depends-on-self)
  (output depends-on-input s/Any depends-on-input)
  (output depends-on-property s/Any depends-on-property)
  (output depends-on-several s/Any depends-on-several)
  (output depends-on-default-params s/Any depends-on-default-params))

(deftest dependency-mapping
  (testing "node reports its own dependencies"
    (let [test-node (make-dependency-test-node)
          deps      (t/output-dependencies test-node)]
      (are [input affected-outputs] (and (contains? deps input) (= affected-outputs (get deps input)))
           :an-input           #{:depends-on-input :depends-on-several}
           :a-property         #{:depends-on-property :depends-on-several}
           :project            #{:depends-on-several})
      (is (not (contains? deps :this)))
      (is (not (contains? deps :g)))
      (is (not (contains? deps :unused-input)))
      (is (not (contains? deps :internal-property))))))
>>>>>>> ed5be853
<|MERGE_RESOLUTION|>--- conflicted
+++ resolved
@@ -100,7 +100,38 @@
   (testing "node can implement interface not known/visible to internal.node"
     (is (= :ok (.allGood (make-my-node))))))
 
-<<<<<<< HEAD
+(defnk depends-on-self [this] this)
+(defnk depends-on-input [an-input] an-input)
+(defnk depends-on-property [a-property] a-property)
+(defnk depends-on-several [this project g an-input a-property] [this project g an-input a-property])
+(defn  depends-on-default-params [this g] [this g])
+
+(defnode DependencyTestNode
+  (input an-input String)
+  (input unused-input String)
+
+  (property a-property String)
+  (property internal-property String)
+
+  (output depends-on-self s/Any depends-on-self)
+  (output depends-on-input s/Any depends-on-input)
+  (output depends-on-property s/Any depends-on-property)
+  (output depends-on-several s/Any depends-on-several)
+  (output depends-on-default-params s/Any depends-on-default-params))
+
+(deftest dependency-mapping
+  (testing "node reports its own dependencies"
+    (let [test-node (make-dependency-test-node)
+          deps      (t/output-dependencies test-node)]
+      (are [input affected-outputs] (and (contains? deps input) (= affected-outputs (get deps input)))
+           :an-input           #{:depends-on-input :depends-on-several}
+           :a-property         #{:depends-on-property :depends-on-several}
+           :project            #{:depends-on-several})
+      (is (not (contains? deps :this)))
+      (is (not (contains? deps :g)))
+      (is (not (contains? deps :unused-input)))
+      (is (not (contains? deps :internal-property))))))
+
 (defnode EmptyNode)
 
 (deftest node-intrinsics
@@ -258,37 +289,4 @@
       (is (= :const-val (in/get-node-value (nth nodes 0) :out-const)))
       (is (= :const-val (in/get-node-value (nth nodes 1) :out-from-in)))
       (is (= :const-val (in/get-node-value (nth nodes 249) :out-from-in)))
-      (is (thrown? java.lang.AssertionError (in/get-node-value (nth nodes 250) :out-from-in))))))
-=======
-(defnk depends-on-self [this] this)
-(defnk depends-on-input [an-input] an-input)
-(defnk depends-on-property [a-property] a-property)
-(defnk depends-on-several [this project g an-input a-property] [this project g an-input a-property])
-(defn  depends-on-default-params [this g] [this g])
-
-(defnode DependencyTestNode
-  (input an-input String)
-  (input unused-input String)
-
-  (property a-property String)
-  (property internal-property String)
-
-  (output depends-on-self s/Any depends-on-self)
-  (output depends-on-input s/Any depends-on-input)
-  (output depends-on-property s/Any depends-on-property)
-  (output depends-on-several s/Any depends-on-several)
-  (output depends-on-default-params s/Any depends-on-default-params))
-
-(deftest dependency-mapping
-  (testing "node reports its own dependencies"
-    (let [test-node (make-dependency-test-node)
-          deps      (t/output-dependencies test-node)]
-      (are [input affected-outputs] (and (contains? deps input) (= affected-outputs (get deps input)))
-           :an-input           #{:depends-on-input :depends-on-several}
-           :a-property         #{:depends-on-property :depends-on-several}
-           :project            #{:depends-on-several})
-      (is (not (contains? deps :this)))
-      (is (not (contains? deps :g)))
-      (is (not (contains? deps :unused-input)))
-      (is (not (contains? deps :internal-property))))))
->>>>>>> ed5be853
+      (is (thrown? java.lang.AssertionError (in/get-node-value (nth nodes 250) :out-from-in))))))