--- conflicted
+++ resolved
@@ -98,9 +98,6 @@
   key: PARTICLE_KEY_ROTATION
   points { x: 0.0 y: 0.0 t_x: 1.0 t_y: 0.0 }
 }
-<<<<<<< HEAD
-pivot { x: 0.0 y: 0.0 z: 0.0 }
-=======
 particle_properties {
   key: PARTICLE_KEY_STRETCH_FACTOR_X
   points { x: 0.0 y: 0.0 t_x: 1.0 t_y: 0.0 }
@@ -113,4 +110,4 @@
   key: PARTICLE_KEY_ANGULAR_VELOCITY
   points { x: 0.0 y: 0.0 t_x: 1.0 t_y: 0.0 }
 }
->>>>>>> b6290b18
+pivot { x: 0.0 y: 0.0 z: 0.0 }
