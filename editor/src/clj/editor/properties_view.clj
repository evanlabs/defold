(ns editor.properties-view
  (:require [camel-snake-kebab :as camel]
            [dynamo.file.protobuf :as protobuf]
            [dynamo.graph :as g]
            [dynamo.types :as t]
<<<<<<< HEAD
            [editor.protobuf :as protobuf]
            [editor.ui :as ui]
            [editor.workspace :as workspace]
=======
>>>>>>> fcf50bab
            [editor.core :as core]
            [editor.dialogs :as dialogs]
            [editor.ui :as ui]
            [editor.workspace :as workspace])
  (:import [com.defold.editor Start]
           [com.dynamo.proto DdfExtensions]
           [com.google.protobuf ProtocolMessageEnum]
           [com.jogamp.opengl.util.awt Screenshot]
           [javafx.animation AnimationTimer]
           [javafx.application Platform]
           [javafx.beans.value ChangeListener]
           [javafx.collections FXCollections ObservableList]
           [javafx.embed.swing SwingFXUtils]
           [javafx.event ActionEvent EventHandler]
           [javafx.fxml FXMLLoader]
           [javafx.geometry Insets]
           [javafx.scene Scene Node Parent]
           [javafx.scene.control Button ChoiceBox ColorPicker Label TextField TitledPane TextArea TreeItem TreeCell Menu MenuItem MenuBar Tab ProgressBar]
           [javafx.scene.image Image ImageView WritableImage PixelWriter]
           [javafx.scene.input MouseEvent]
           [javafx.scene.layout AnchorPane GridPane StackPane HBox Priority]
           [javafx.scene.paint Color]
           [javafx.stage Stage FileChooser]
           [javafx.util Callback StringConverter]
           [java.io File]
           [java.nio.file Paths]
           [java.util.prefs Preferences]
<<<<<<< HEAD
           [javax.media.opengl GL GL2 GLContext GLProfile GLDrawableFactory GLCapabilities]
           [com.google.protobuf ProtocolMessageEnum]))
=======
           [javax.media.opengl GL GL2 GLContext GLProfile GLDrawableFactory GLCapabilities]))
>>>>>>> fcf50bab


; From https://github.com/mikera/clojure-utils/blob/master/src/main/clojure/mikera/cljutils/loops.clj
(defmacro doseq-indexed
  "loops over a set of values, binding index-sym to the 0-based index of each value"
  ([[val-sym values index-sym] & code]
  `(loop [vals# (seq ~values)
          ~index-sym (long 0)]
     (if vals#
       (let [~val-sym (first vals#)]
             ~@code
             (recur (next vals#) (inc ~index-sym)))
       nil))))

(def create-property-control! nil)

(defmulti create-property-control! (fn [t _ _] t))

(defmethod create-property-control! String [_ workspace on-new-value]
  (let [text (TextField.)
        setter #(ui/text! text (str %))]
    (.setOnAction text (ui/event-handler event (on-new-value (.getText text))))
    [text setter]))

(defn- to-int [s]
  (try
    (Integer/parseInt s)
    (catch Throwable _
      nil)))

(defmethod create-property-control! t/Int [_ workspace on-new-value]
  (let [text (TextField.)
        setter #(ui/text! text (str %))]
    (.setOnAction text (ui/event-handler event (on-new-value (to-int (.getText text)))))
    [text setter]))

(defn- to-double [s]
  (try
    (Double/parseDouble s)
    (catch Throwable _
      nil)))

(defmethod create-property-control! t/Vec3 [_ workspace on-new-value]
  (let [x (TextField.)
        y (TextField.)
        z (TextField.)
        box (HBox.)
        setter (fn [vec]
                 (doseq-indexed [t [x y z] i]
                   (ui/text! t (str (nth vec i)))))
        handler (ui/event-handler event (on-new-value (mapv #(to-double (.getText ^TextField %)) [x y z])))]

    (.setSpacing box 6)
    (doseq [t [x y z]]
      (.setOnAction ^TextField t handler)
      (HBox/setHgrow ^TextField t Priority/SOMETIMES)
      (.setPrefWidth ^TextField t 60)
      (.add (.getChildren box) t))
    [box setter]))

(defmethod create-property-control! t/Color [_ workspace on-new-value]
 (let [color-picker (ColorPicker.)
       handler (ui/event-handler event
                                 (let [^Color c (.getValue color-picker)]
                                   (on-new-value [(.getRed c) (.getGreen c) (.getBlue c) (.getOpacity c)])))
       setter #(.setValue color-picker (Color. (nth % 0) (nth % 1) (nth % 2) (nth % 3)))]
   (.setOnAction color-picker handler)
   [color-picker setter]))

(def ^:private ^:dynamic *programmatic-setting* nil)

(defmethod create-property-control! ProtocolMessageEnum [t workspace on-new-value]
  (let [cb (ChoiceBox.)
        setter #(binding [*programmatic-setting* true]
                   (.setValue cb %))
        values (protobuf/enum-values t)]
    (doto (.getItems cb) (.addAll (object-array (map first values))))
        (.setConverter cb (proxy [StringConverter] []
                            (toString [value]
                              (or (:display-name (get values value)) value))
                            (fromString [s]
                              (first (filter #(= s (:display-name (second %))) values)))))
        (-> cb (.valueProperty) (.addListener (reify ChangeListener (changed [this observable old-val new-val]
                                                                      (when-not *programmatic-setting*
                                                                        (on-new-value new-val))))))
    [cb setter]))

(defmethod create-property-control! :default [_ workspace on-new-value]
  (let [text (TextField.)
        setter #(ui/text! text (str %))]
    (.setDisable text true)
    [text setter]))

(defmethod create-property-control! (t/protocol workspace/Resource) [_ workspace on-new-value]
  (let [box (HBox.)
        button (Button. "...")
        text (TextField.)
        setter #(ui/text! text (when % (workspace/proj-path %)))]
    (ui/on-action! button (fn [_]  (when-let [resource (first (dialogs/make-resource-dialog workspace {}))]
                                     (on-new-value resource))))
    (ui/children! box [text button])
    (ui/on-action! text (fn [_] (on-new-value (workspace/file-resource workspace (ui/text text))) ))
    [box setter]))

(defn- niceify-label
  [k]
  (-> k
    name
    camel/->Camel_Snake_Case_String
    (clojure.string/replace "_" " ")))

(defn- create-properties-row [workspace ^GridPane grid node key property row]
  (when (not (false? (:visible property)))
    (let [label (Label. (niceify-label key))
          ; TODO: Possible to solve mutual references without an atom here?
          setter-atom (atom nil)
          on-new-value (fn [new-val]
                         (let [old-val (key (g/refresh node))]
                           (when-not (= new-val old-val)
                             (if (t/property-valid-value? property new-val)
                               (do
                                 ;; TODO Consider using the :validator-fn feature of atom to apply validation
                                 (@setter-atom new-val)
                                 ;; TODO Apply a label to this transaction for undo menu
                                 (g/transact (g/set-property node key new-val)))
                               (@setter-atom old-val)))))
          ; TODO - hax until property system has more flexibility for meta edit data
          t (or (first (filter class? (t/property-tags property))) (t/property-value-type property))
          [control setter] (create-property-control! t workspace on-new-value)]
      (reset! setter-atom setter)
      (setter (get node key))
      (GridPane/setConstraints label 1 row)
      (GridPane/setConstraints control 2 row)
      (.add (.getChildren grid) label)
      (.add (.getChildren grid) control)
      [[key (g/node-id node)] setter])))

(defn- flatten-nodes [nodes]
  ; TODO: This function is a bit special as we don't support multi-selection yet
  ; We pick the first node and include potential sub-nodes. For multi-selection
  ; we'll probably have to do something quite different from this
  ; See also create-properties about the multi-selection comment
  (if-let [node (first nodes)]
    (concat [node] (when (satisfies? core/MultiNode node)
                     (flatten-nodes (core/sub-nodes node))))
    []))

(defn- create-properties-node [workspace grid node]
  (let [properties (-> node g/node-type g/properties)
        properties-value (g/node-value node :properties)]
    (mapcat (fn [[key p]]
              (let [visible (get-in properties-value [key :visible])
                    ;;enabled (get-in properties-value [key :enabled])
                    row (/ (.size (.getChildren grid)) 2)]
                (when visible
                  (create-properties-row workspace grid node key p row))))
         properties)))

(defn- create-properties [workspace grid nodes]
  ; TODO - add multi-selection support for properties view
  (doall (mapcat (fn [node] (create-properties-node workspace grid node)) nodes)))

(defn- make-grid [parent workspace nodes node-ids]
  (let [grid (GridPane.)]
      (.setPadding grid (Insets. 10 10 10 10))
      (.setHgap grid 4)
      (.setVgap grid 6)
      (let [setters (create-properties workspace grid nodes)]
        ; NOTE: Note setters is a sequence of [[property-key node-id] setter..]
        (ui/user-data! parent ::setters (apply hash-map setters)))
      (ui/children! parent [grid])
      grid))

(defn- refresh-grid [parent workspace nodes]
  (let [setters (ui/user-data parent ::setters)]
    (doseq [node nodes]
      (doseq [[key p] (-> node g/node-type g/properties)]
        (when-let [setter (get setters [key (g/node-id node)])]
          (setter (get node key)))))))

(defn- update-grid [parent self workspace nodes]
  ; NOTE: We cache the ui based on the ::nodes-ids user-data
  (let [all-nodes (flatten-nodes nodes)
        node-ids (map g/node-id all-nodes)
        prev-ids (ui/user-data parent ::node-ids)]
    (if (not= node-ids prev-ids)
      (let [grid (make-grid parent workspace all-nodes node-ids)]
        (ui/user-data! parent ::node-ids node-ids)
        (g/set-property! self :prev-grid-pane grid)
        grid)
      (do
        (refresh-grid parent workspace all-nodes)
        (:prev-grid-pane self)))))

(g/defnode PropertiesView
  (property parent-view Parent)
  (property repainter AnimationTimer)
  (property workspace t/Any)
  (property prev-grid-pane (t/maybe GridPane))

  (input selection t/Any)

  (output grid-pane GridPane :cached (g/fnk [parent-view self workspace selection] (update-grid parent-view self workspace selection)))

  (trigger stop-animation :deleted (fn [tx graph self label trigger]
                                     (.stop ^AnimationTimer (:repainter self))
                                     nil)))

(defn make-properties-view [workspace view-graph parent]
  (let [view      (g/make-node! view-graph PropertiesView :parent-view parent :workspace workspace)
        self-ref  (g/node-id view)
        repainter (proxy [AnimationTimer] []
                    (handle [now]
                      (let [self (g/node-by-id self-ref)
                            grid (g/node-value self :grid-pane)])))]
    (g/transact (g/set-property view :repainter repainter))
    (.start repainter)
    (g/refresh view)))<|MERGE_RESOLUTION|>--- conflicted
+++ resolved
@@ -1,14 +1,8 @@
 (ns editor.properties-view
   (:require [camel-snake-kebab :as camel]
-            [dynamo.file.protobuf :as protobuf]
             [dynamo.graph :as g]
             [dynamo.types :as t]
-<<<<<<< HEAD
             [editor.protobuf :as protobuf]
-            [editor.ui :as ui]
-            [editor.workspace :as workspace]
-=======
->>>>>>> fcf50bab
             [editor.core :as core]
             [editor.dialogs :as dialogs]
             [editor.ui :as ui]
@@ -36,12 +30,8 @@
            [java.io File]
            [java.nio.file Paths]
            [java.util.prefs Preferences]
-<<<<<<< HEAD
            [javax.media.opengl GL GL2 GLContext GLProfile GLDrawableFactory GLCapabilities]
            [com.google.protobuf ProtocolMessageEnum]))
-=======
-           [javax.media.opengl GL GL2 GLContext GLProfile GLDrawableFactory GLCapabilities]))
->>>>>>> fcf50bab
 
 
 ; From https://github.com/mikera/clojure-utils/blob/master/src/main/clojure/mikera/cljutils/loops.clj
