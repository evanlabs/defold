--- conflicted
+++ resolved
@@ -475,26 +475,6 @@
 (defn- shared-library? [resource]
   (contains? #{"dylib" "dll" "so"} (resource/ext resource)))
 
-<<<<<<< HEAD
-; It's important to use the same class loader, so that the type signatures match
-(def class-loader (DynamicClassLoader. (.getContextClassLoader (Thread/currentThread))))
-
-(defn load-class! [class-name]
-  (Class/forName class-name true class-loader))
-=======
-(defn unpack-resource!
-  ([workspace resource]
-   (unpack-resource! workspace nil resource))
-  ([workspace infix-path resource]
-   (let [resource-path (str infix-path (resource/proj-path resource))
-         target-path (plugin-path workspace resource-path)]
-     (fs/create-parent-directories! target-path)
-     (with-open [is (io/input-stream resource)]
-       (io/copy is target-path))
-     (when (string/includes? resource-path "/plugins/bin/")
-       (.setExecutable target-path true)))))
->>>>>>> 8cd3a634
-
 (defn- add-to-path-property [propertyname path]
   (let [current (System/getProperty propertyname)
         newvalue (if current
@@ -502,14 +482,8 @@
                    path)]
     (System/setProperty propertyname newvalue)))
 
-<<<<<<< HEAD
 (defn- register-jar-file! [jar-file]
   (.addURL ^DynamicClassLoader class-loader (io/as-url jar-file)))
-=======
-(defn- register-jar-file! [workspace resource]
-  (let [jar-file (plugin-path workspace (resource/proj-path resource))]
-    (.addURL class-loader (io/as-url jar-file))))
->>>>>>> 8cd3a634
 
 (defn- register-shared-library-file! [^File shared-library-file]
   (let [parent-dir (.getParent shared-library-file)]
@@ -809,15 +783,6 @@
   (let [editable-proj-path? (if-some [non-editable-directory-proj-paths (not-empty (:non-editable-directories workspace-config))]
                               (make-editable-proj-path-predicate non-editable-directory-proj-paths)
                               (constantly true))]
-<<<<<<< HEAD
-    (g/make-node! graph Workspace
-                  :root (.getCanonicalPath (io/file project-path))
-                  :resource-snapshot (resource-watch/empty-snapshot)
-                  :view-types {:default {:id :default}}
-                  :resource-listeners (atom [])
-                  :build-settings build-settings
-                  :editable-proj-path? editable-proj-path?)))
-=======
     (first
       (g/tx-nodes-added
         (g/transact
@@ -831,7 +796,6 @@
                         :editable-proj-path? editable-proj-path?]
              code-preprocessors code.preprocessors/CodePreprocessorsNode]
             (g/connect code-preprocessors :_node-id workspace :code-preprocessors)))))))
->>>>>>> 8cd3a634
 
 (defn register-view-type
   "Register a new view type that can be used by resources
