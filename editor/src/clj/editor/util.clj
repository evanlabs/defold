(ns editor.util
  (:require [clojure.string :as string])
  (:import [java.util Locale]
           [com.defold.editor Platform]))

(set! *warn-on-reflection* true)

(defmacro spy
  [& body]
  `(let [ret# (try ~@body (catch Throwable t# (prn t#) (throw t#)))]
     (prn ret#)
     ret#))


;; See http://mattryall.net/blog/2009/02/the-infamous-turkish-locale-bug

(defn lower-case*
  [^CharSequence s]
  "Like clojure.string/lower-case but using root locale."
  (.. s toString (toLowerCase Locale/ROOT)))

(defn upper-case*
  [^CharSequence s]
  "Like clojure.string/upper-case but using root locale."
  (.. s toString (toUpperCase Locale/ROOT)))

(defn capitalize*
  "Like clojure.string/capitalize but using root locale."
  ^String [^CharSequence s]
  (let [s (.toString s)]
    (if (< (count s) 2)
      (.toUpperCase s Locale/ROOT)
      (str (.toUpperCase (subs s 0 1) Locale/ROOT)
           (.toLowerCase (subs s 1) Locale/ROOT)))))

(defn format*
  "Like clojure.core/format but using root locale."
  ^String [fmt & args]
  (String/format Locale/ROOT fmt (to-array args)))


;; non-lazy implementation of variant of the Alphanum Algorithm:
;; http://www.davekoelle.com/alphanum.html

(defn- alphanum-chunks
  "Returns a vector of groups of consecutive digit or non-digit substrings in
  string. The strings are converted to lowercase."
  [s]
  (letfn [(make-sb [c]
            (doto (StringBuilder.) (.append c)))
          (digit? [^Character c]
            (when c (Character/isDigit c)))
          (complete-chunk [state ^StringBuilder sb]
            (case state
              :digit (bigint (.toString sb))
              :other (string/lower-case (.toString sb))))]
    (loop [[c & cs]          (seq s)
           state             (if (digit? c) :digit :other)
           ^StringBuilder sb (StringBuilder.)
           ret []]
      (if c
        (case state
          :digit (if (digit? c)
                   (recur cs :digit (.append sb c) ret)
                   (recur cs :other (make-sb c) (conj ret (complete-chunk state sb))))
          :other (if-not (digit? c)
                   (recur cs :other (.append sb c) ret)
                   (recur cs :digit (make-sb c) (conj ret (complete-chunk state sb)))))
        (cond-> ret (pos? (.length sb)) (conj (complete-chunk state sb)))))))

(defn- start-with-string [v]
  (let [v0 (first v)]
    (if (not (string? v0))
      (assoc v 0 (str v0))
      v)))

(defn- pad-nil [v l]
  (let [pad (- l (count v))]
    (into v (repeat pad nil))))

(def natural-order (reify java.util.Comparator
                     (compare [_ a b]
                       (if (and a b)
                         (let [ancs (map (comp start-with-string alphanum-chunks) [a b])
                               l (reduce max (map count ancs))
                               [a' b'] (map #(pad-nil % l) ancs)]
                           (compare a' b'))
                         (compare a b)))))

(def natural-order-key alphanum-chunks)

(defn os-raw
  "Returns :win32, :darwin or :linux"
  []
  (keyword (.. Platform getHostPlatform getOs)))

(def os (memoize os-raw))

(defn is-mac-os? []
  (= (os) :darwin))

(defn is-linux? []
  (= (os) :linux))

(defn positions [pred coll]
  (keep-indexed (fn [idx x]
                  (when (pred x)
                    idx))
                coll))

(defn join-words
  "Returns a string joining the elements in coll together in such a way that
  they form valid english syntax. Examples:
  (join-words ', ' ' or ' []) => ''
  (join-words ', ' ' or ' ['a']) => 'a'
  (join-words ', ' ' or ' ['a' 'b']) => 'a or b'
  (join-words ', ' ' or ' ['a' 'b' 'c']) => 'a, b or c'"
  ^String [separator final-separator coll]
  (string/join final-separator
               (concat
                 (some->> coll
                          butlast
                          not-empty
                          (string/join separator)
                          list)
                 (some->> coll
                          last
<<<<<<< HEAD
                          list))))
=======
                          list))))

(defn dissoc-in
  "Dissociates an entry from a nested associative structure returning a new
  nested structure. k & ks is a sequence of keys. Any empty maps that result
  will not be present in the new structure."
  [m [k & ks]]
  (if ks
    (if-let [child (get m k)]
      (let [new-child (dissoc-in child ks)]
        (if (zero? (count new-child))
          (dissoc m k)
          (assoc m k new-child)))
      m)
    (dissoc m k)))
>>>>>>> ef4fa1f3
<|MERGE_RESOLUTION|>--- conflicted
+++ resolved
@@ -125,9 +125,6 @@
                           list)
                  (some->> coll
                           last
-<<<<<<< HEAD
-                          list))))
-=======
                           list))))
 
 (defn dissoc-in
@@ -142,5 +139,4 @@
           (dissoc m k)
           (assoc m k new-child)))
       m)
-    (dissoc m k)))
->>>>>>> ef4fa1f3
+    (dissoc m k)))