(ns editor.pipeline.bob
  (:require
    [clojure.java.io :as io]
    [dynamo.graph :as g]
    [editor.defold-project :as project]
    [editor.error-reporting :as error-reporting]
    [editor.engine.native-extensions :as native-extensions]
    [editor.login :as login]
    [editor.system :as system]
    [editor.ui :as ui]
    [editor.workspace :as workspace])
  (:import
    [com.dynamo.bob ClassLoaderScanner CompileExceptionError IProgress IResourceScanner Project Task TaskResult]
    [com.dynamo.bob.fs DefaultFileSystem IResource]
<<<<<<< HEAD
    [com.dynamo.bob.util PathUtil]
    [java.io File]
=======
    [com.dynamo.bob.util BobProjectProperties PathUtil]
    [java.io File InputStream]
>>>>>>> e9809dd9
    [java.net URL URLDecoder]))

(set! *warn-on-reflection* true)

(def skip-dirs #{".git" "build/default" ".internal"})
(def html5-url-prefix "/html5")

;; TODO - this should be fixed with proper progress at some point
(defn ->progress []
  (reify IProgress
    (subProgress [this work]
      (->progress))
    (worked [this amount]
      )
    (beginTask [this name work]
      )
    (done [this]
      )
    (isCanceled [this]
      false)))

(defn ->graph-resource-scanner [ws]
  (let [res-map (->> (g/node-value ws :resource-map)
                  (map (fn [[key val]] [(subs key 1) val]))
                  (into {}))]
    (reify IResourceScanner
      (openInputStream ^InputStream [this path]
        (when-let [r (get res-map path)]
          (io/input-stream r)))
      (exists [this path]
        (if-let [r (get res-map path)]
          (resource/exists? r)
          false))
      (isFile [this path]
        (if-let [r (get res-map path)]
          (= (resource/source-type r) :file)
          false))
      (scan [this pattern]
        (let [res (->> res-map
                    (map first)
                    (filter #(PathUtil/wildcardMatch % pattern))
                    set)]
          res)))))

(defn- project-title [project]
  (let [proj-settings (project/settings project)]
    (get proj-settings ["project" "title"] "Unnamed")))

(defn- root-task ^Task [^Task task]
  (if-let [parent (.getProductOf task)]
    (recur parent)
    task))

(defn- task->error [project ^TaskResult r]
  (let [task (root-task (.getTask r))
        node-id (when-let [bob-resource ^IResource (first (.getInputs task))]
                  (let [path (str "/" (.getPath bob-resource))]
                    (project/get-resource-node project path)))]
    {:_node-id node-id
     :value (reify clojure.lang.IExceptionInfo
              (getData [this]
                {:line (.getLineNumber r)}))
     :message (.getMessage r)}))

(defn- exc->error [project ^CompileExceptionError e]
  (let [node-id (when-let [bob-resource ^IResource (.getResource e)]
                  (let [path (str "/" (.getPath bob-resource))]
                    (project/get-resource-node project path)))]
    {:_node-id node-id
     :value (reify clojure.lang.IExceptionInfo
              (getData [this]
                {:line (.getLineNumber e)}))
     :message (.getMessage e)}))

(defn- run-commands [project ^Project bob-project {:keys [render-error!] :as _build-options} commands]
  (try
    (let [progress (->progress)
          result (.build bob-project progress (into-array String commands))
          failed-tasks (filter (fn [^TaskResult r] (not (.isOk r))) result)]
      (if (seq failed-tasks)
        (let [errors {:causes (map (partial task->error project) failed-tasks)}]
          (render-error! errors)
          false)
        true))
    (catch CompileExceptionError error
      (render-error! {:causes [(exc->error project error)]})
      false)))

(defn- bob-build! [project bob-commands bob-args {:keys [clear-errors! render-error!] :as build-options}]
  (assert (vector? bob-commands))
  (assert (every? string? bob-commands))
  (assert (map? bob-args))
  (assert (every? (fn [[key val]] (and (string? key) (string? val))) bob-args))
  (assert (fn? clear-errors!))
  (assert (fn? render-error!))
  (future
    (error-reporting/catch-all!
      (ui/run-later (clear-errors!))
      (let [ws (project/workspace project)
            proj-path (str (workspace/project-path ws))
            bob-project (Project. (DefaultFileSystem.) proj-path "build/default")]
        (doseq [[key val] bob-args]
          (.setOption bob-project key val))
        (.createPublisher bob-project (.hasOption bob-project "liveupdate"))
        (let [scanner (ClassLoaderScanner.)]
          (doseq [pkg ["com.dynamo.bob" "com.dynamo.bob.pipeline"]]
            (.scan bob-project scanner pkg)))
        (let [deps (workspace/dependencies ws)]
          (.setLibUrls bob-project deps)
          (when (seq deps)
            (.resolveLibUrls bob-project (->progress)))
          (.mount bob-project (->graph-resource-scanner ws))
          (.findSources bob-project proj-path skip-dirs)
          (run-commands project bob-project build-options bob-commands))))))

(defn- boolean? [value]
  (or (false? value) (true? value)))

;; -----------------------------------------------------------------------------
;; Bundling
;; -----------------------------------------------------------------------------

(defn- generic-bundle-bob-args [prefs {:keys [release-mode? generate-build-report? publish-live-update-content? ^File output-directory] :as _build-options}]
  (assert (.isDirectory output-directory))
  (let [[email auth] (login/credentials prefs)
        build-server-url (native-extensions/get-build-server-url prefs)
        build-report-path (.getAbsolutePath (io/file output-directory "report.html"))
        bundle-output-path (.getAbsolutePath output-directory)
        defold-sdk-sha1 (or (system/defold-sha1) "")]
    (cond-> {;; From AbstractBundleHandler
             "archive" "true"
             "bundle-output" bundle-output-path
             "texture-profiles" "true"

             ;; From BundleGenericHandler
             "build-server" build-server-url
             "defoldsdk" defold-sdk-sha1}

            ;; From BundleGenericHandler
            (not release-mode?) (assoc "debug" "true")
            generate-build-report? (assoc "build-report-html" build-report-path)
            publish-live-update-content? (assoc "liveupdate" "true")

            ;; Our additions
            email (assoc "email" email)
            auth (assoc "auth" auth))))

(defn- android-bundle-bob-args [{:keys [^File certificate ^File private-key] :as _build-options}]
  (assert (.isFile certificate))
  (assert (.isFile private-key))
  (let [certificate-path (.getAbsolutePath certificate)
        private-key-path (.getAbsolutePath private-key)]
    {"platform" "armv7-android"
     "certificate" certificate-path
     "private-key" private-key-path}))

(defn- html5-bundle-bob-args []
  {"platform" "js-web"})

(defn- ios-bundle-bob-args [{:keys [code-signing-identity ^File provisioning-profile] :as _build-options}]
  (assert (string? (not-empty code-signing-identity)))
  (assert (.isFile provisioning-profile))
  (let [provisioning-profile-path (.getAbsolutePath provisioning-profile)]
    {"platform" "armv7-darwin"
     "mobileprovisioning" provisioning-profile-path
     "identity" code-signing-identity}))

(defn- linux-bundle-bob-args [{:keys [arch-bits] :as _build-options}]
  {"platform" (case (int arch-bits)
                32 "x86-linux"
                64 "x86_64-linux")})

(defn- macos-bundle-bob-args []
  ;; TODO: The minimum OS X version we run on is 10.7 Lion, which does not support 32-bit processors. Shouldn't this be "x86_64-darwin"?
  {"platform" "x86-darwin"})

(defn- windows-bundle-bob-args [{:keys [arch-bits] :as _build-options}]
  {"platform" (case (int arch-bits)
                32 "x86-win32"
                64 "x86_64-win32")})

(defmulti bundle-bob-args (fn [_prefs platform _build-options] platform))
(defmethod bundle-bob-args :default [_prefs platform _build-options] (throw (IllegalArgumentException. (str "Unsupported platform: " platform))))
(defmethod bundle-bob-args :android [prefs _platform build-options] (merge (generic-bundle-bob-args prefs build-options) (android-bundle-bob-args build-options)))
(defmethod bundle-bob-args :html5   [prefs _platform build-options] (merge (generic-bundle-bob-args prefs build-options) (html5-bundle-bob-args)))
(defmethod bundle-bob-args :ios     [prefs _platform build-options] (merge (generic-bundle-bob-args prefs build-options) (ios-bundle-bob-args build-options)))
(defmethod bundle-bob-args :linux   [prefs _platform build-options] (merge (generic-bundle-bob-args prefs build-options) (linux-bundle-bob-args build-options)))
(defmethod bundle-bob-args :macos   [prefs _platform build-options] (merge (generic-bundle-bob-args prefs build-options) (macos-bundle-bob-args)))
(defmethod bundle-bob-args :windows [prefs _platform build-options] (merge (generic-bundle-bob-args prefs build-options) (windows-bundle-bob-args build-options)))

(defn bundle! [project prefs platform build-options]
  (let [bob-commands ["distclean" "build" "bundle"]
        bob-args (bundle-bob-args prefs platform build-options)]
    (bob-build! project bob-commands bob-args build-options)))

;; -----------------------------------------------------------------------------
;; Build HTML5
;; -----------------------------------------------------------------------------

(defn- build-html5-output-path [project]
  (let [ws (project/workspace project)
        build-path (workspace/build-path ws)]
    (str build-path "__htmlLaunchDir")))

(defn build-html5! [project prefs build-options]
  (let [output-path (build-html5-output-path project)
        proj-settings (project/settings project)
        compress-archive? (get proj-settings ["project" "compress_archive"])
        [email auth] (login/credentials prefs)
        bob-commands ["distclean" "build" "bundle"]
        bob-args (cond-> {"archive" "true"
                          "platform" "js-web"
                          "bundle-output" output-path
                          "local-launch" "true"}
                         email (assoc "email" email)
                         auth (assoc "auth" auth)
                         compress-archive? (assoc "compress" "true"))]
    (bob-build! project bob-commands bob-args build-options)))

(defn- handler [project {:keys [url method headers]}]
  (if (= method "GET")
    (let [path (-> url
                 (subs (count html5-url-prefix))
                 (URLDecoder/decode "UTF-8"))
          path (format "%s/%s%s" (build-html5-output-path project) (project-title project) path)
          f (io/file path)]
      (if (.exists f)
        (let [length (.length f)
              response {:code 200
                        :response-headers {"Content-Length" (str length)}
                        :body f}]
          response)
        {:code 404}))))

(defn html5-handler [project req-headers]
  (handler project req-headers))<|MERGE_RESOLUTION|>--- conflicted
+++ resolved
@@ -6,20 +6,16 @@
     [editor.error-reporting :as error-reporting]
     [editor.engine.native-extensions :as native-extensions]
     [editor.login :as login]
+    [editor.resource :as resource]
     [editor.system :as system]
     [editor.ui :as ui]
     [editor.workspace :as workspace])
   (:import
     [com.dynamo.bob ClassLoaderScanner CompileExceptionError IProgress IResourceScanner Project Task TaskResult]
     [com.dynamo.bob.fs DefaultFileSystem IResource]
-<<<<<<< HEAD
     [com.dynamo.bob.util PathUtil]
-    [java.io File]
-=======
-    [com.dynamo.bob.util BobProjectProperties PathUtil]
     [java.io File InputStream]
->>>>>>> e9809dd9
-    [java.net URL URLDecoder]))
+    [java.net URLDecoder]))
 
 (set! *warn-on-reflection* true)
 
