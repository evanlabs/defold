(ns editor.game-object
  (:require [clojure.java.io :as io]
            [dynamo.buffers :refer :all]
            [dynamo.file.protobuf :as protobuf]
            [dynamo.geom :as geom]
            [dynamo.graph :as g]
            [dynamo.types :as t :refer :all]
            [dynamo.ui :refer :all]
            [editor.math :as math]
            [editor.project :as project]
            [editor.scene :as scene]
            [editor.workspace :as workspace]
            [editor.core :as core]
            [editor.ui :as ui]
            [editor.handler :as handler]
            [editor.dialogs :as dialogs]
            [editor.outline-view :as outline-view])
  (:import [com.dynamo.gameobject.proto GameObject GameObject$PrototypeDesc  GameObject$ComponentDesc GameObject$EmbeddedComponentDesc GameObject$PrototypeDesc$Builder]
           [com.dynamo.graphics.proto Graphics$Cubemap Graphics$TextureImage Graphics$TextureImage$Image Graphics$TextureImage$Type]
           [com.dynamo.proto DdfMath$Point3 DdfMath$Quat]
           [com.jogamp.opengl.util.awt TextRenderer]
           [dynamo.types Region Animation Camera Image TexturePacking Rect EngineFormatTexture AABB TextureSetAnimationFrame TextureSetAnimation TextureSet]
           [java.awt.image BufferedImage]
           [java.io PushbackReader]
           [javax.media.opengl GL GL2 GLContext GLDrawableFactory]
           [javax.media.opengl.glu GLU]
           [javax.vecmath Matrix4d Point3d Quat4d Vector3d]))


(def game-object-icon "icons/brick.png")

(defn- gen-ref-ddf [id ^Vector3d position ^Vector3d rotation save-data]
  (let [^DdfMath$Point3 protobuf-position (protobuf/vecmath->pb (Point3d. position))
        ^DdfMath$Quat protobuf-rotation (protobuf/vecmath->pb rotation)
        component (and (:resource save-data) (workspace/proj-path (:resource save-data)))]
    (.build (doto (GameObject$ComponentDesc/newBuilder)
              (.setId id)
              (.setPosition protobuf-position)
              (.setRotation protobuf-rotation)
              (.setComponent (or component ".unknown"))))))

(defn- gen-embed-ddf [id ^Vector3d position ^Vector3d rotation save-data]
  (let [^DdfMath$Point3 protobuf-position (protobuf/vecmath->pb (Point3d. position))
        ^DdfMath$Quat protobuf-rotation (protobuf/vecmath->pb rotation)
        type (and (:resource save-data) (:ext (workspace/resource-type (:resource save-data))))
        data (:content save-data)]
    (.build (doto (GameObject$EmbeddedComponentDesc/newBuilder)
              (.setId id)
              (.setType (or type "unknown"))
              (.setPosition protobuf-position)
              (.setRotation protobuf-rotation)
              (.setData (or data ""))))))

(g/defnode ComponentNode
  (inherits scene/SceneNode)

  (property id t/Str)
  (property embedded (t/maybe t/Bool) (visible (g/fnk [] false)))
  (property path (t/maybe t/Str) (visible (g/fnk [] false)))

  (input source t/Any)
  (input outline t/Any)
  (input save-data t/Any)
  (input scene t/Any)
  (input build-targets t/Any)

  (output outline t/Any :cached (g/fnk [node-id embedded path id outline] (let [suffix (if embedded "" (format " (%s)" path))]
                                                                            (assoc outline :node-id node-id :label (str id suffix)))))
  (output ddf-message t/Any :cached (g/fnk [id embedded position rotation save-data] (if embedded
                                                                                       (gen-embed-ddf id position rotation save-data)
                                                                                       (gen-ref-ddf id position rotation save-data))))
  (output scene t/Any :cached (g/fnk [node-id transform scene]
                                     (assoc scene
                                            :node-id node-id
                                            :transform transform
                                            :aabb (geom/aabb-transform (geom/aabb-incorporate (get scene :aabb (geom/null-aabb)) 0 0 0) transform))))
  (output build-targets t/Any :cached (g/fnk [build-targets ddf-message transform]
                                             (let [target (first build-targets)]
                                               [(assoc target :instance-data {:resource (:resource target)
                                                                              :instance-msg ddf-message
                                                                              :transform transform})])))

  core/MultiNode
  (sub-nodes [self] (if (:embedded self) [(g/node-value self :source)] [])))

(g/defnk produce-proto-msg [ref-ddf embed-ddf]
  (let [^GameObject$PrototypeDesc$Builder builder (GameObject$PrototypeDesc/newBuilder)]
    (doseq [^GameObject$ComponentDesc ddf ref-ddf]
      (.addComponents builder ddf))
    (doseq [^GameObject$EmbeddedComponentDesc ddf embed-ddf]
      (.addEmbeddedComponents builder ddf))
    (.build builder)))

(g/defnk produce-save-data [resource proto-msg]
  {:resource resource
   :content (protobuf/pb->str proto-msg)})

<<<<<<< HEAD
(defn- ->instance-builder [msg resource] ^GameObject$ComponentDesc$Builder
(-> (if (instance? GameObject$EmbeddedComponentDesc msg)
      (-> (GameObject$ComponentDesc/newBuilder)
        (.setId (.getId msg))
        (.setPosition (.getPosition msg))
        (.setRotation (.getRotation msg)))
      (GameObject$ComponentDesc/newBuilder msg))
  (.setComponent (workspace/proj-path resource))))

(defn- externalize [inst-data resources]
  (map (fn [data]
         (let [{:keys [resource instance-msg transform]} data
               resource (get resources resource)
               builder (->instance-builder instance-msg resource)]
           (.build builder))) inst-data))

(defn- build-game-object [self basis resource dep-resources user-data]
  (let [instance-msgs (externalize (:instance-data user-data) dep-resources)
        msg (.build
              (doto (GameObject$PrototypeDesc/newBuilder)
                (.addAllComponents instance-msgs)))]
    ; TODO - MASSIVE HACK (protobuf is passed as a string)
    {:resource resource :content (protobuf/pb->bytes msg)}))

(g/defnk produce-build-targets [node-id resource proto-msg dep-build-targets]
  [{:node-id node-id
    :resource (workspace/make-build-resource resource)
    :build-fn build-game-object
    ; TODO - MASSIVE HACK (protobuf is passed as a string)
    :user-data {:proto-msg (protobuf/pb->str proto-msg) :instance-data (map :instance-data (flatten dep-build-targets))}
    :deps (flatten dep-build-targets)}])
=======
(defn- build-game-object [self basis resource dep-resources user-data]
  ; TODO - MASSIVE HACK (protobuf is passed as seq of byte-array)
  {:resource resource :content (byte-array (:proto-msg user-data))})

(g/defnk produce-build-targets [node-id resource proto-msg]
  [{:node-id node-id
    :resource (workspace/make-build-resource resource)
    :build-fn build-game-object
    ; TODO - MASSIVE HACK (protobuf is passed as seq of byte-array)
    :user-data {:proto-msg (seq (protobuf/pb->bytes proto-msg))}}])
>>>>>>> 523728ea

(g/defnk produce-scene [node-id child-scenes]
  {:node-id node-id
   :aabb (reduce geom/aabb-union (geom/null-aabb) (filter #(not (nil? %)) (map :aabb child-scenes)))
   :children child-scenes})

(g/defnode GameObjectNode
  (inherits project/ResourceNode)

  (input outline t/Any :array)
  (input ref-ddf t/Any :array)
  (input embed-ddf t/Any :array)
  (input child-scenes t/Any :array)
  (input child-ids t/Str :array)
  (input dep-build-targets t/Any :array)

  (output outline t/Any :cached (g/fnk [node-id outline] {:node-id node-id :label "Game Object" :icon game-object-icon :children outline}))
  (output proto-msg t/Any :cached produce-proto-msg)
  (output save-data t/Any :cached produce-save-data)
  (output build-targets t/Any :cached produce-build-targets)
  (output scene t/Any :cached produce-scene))

(defn- connect-if-output [out-node out-label in-node in-label]
  (if ((g/outputs out-node) out-label)
    (g/connect out-node out-label in-node in-label)
    []))

(defn- gen-component-id [go-node base]
  (let [ids (g/node-value go-node :child-ids)]
    (loop [postfix 0]
      (let [id (if (= postfix 0) base (str base postfix))]
        (if (empty? (filter #(= id %) ids))
          id
          (recur (inc postfix)))))))

(defn- add-component [self source-node id position rotation]
  (let [path (if source-node (workspace/proj-path (:resource source-node)) "")]
    (g/make-nodes (g/node->graph-id self)
                  [comp-node [ComponentNode :id id :position position :rotation rotation :path path]]
                  (concat
                   (g/connect comp-node :outline self :outline)
                   (g/connect comp-node :self    self :nodes)
                   (g/connect comp-node :build-targets    self :dep-build-targets)
                   (when source-node
                    (concat
                      (g/connect comp-node   :ddf-message self      :ref-ddf)
                      (g/connect comp-node   :id          self      :child-ids)
                      (g/connect comp-node   :scene       self      :child-scenes)
                      (g/connect source-node :self        comp-node :source)
                      (connect-if-output source-node :outline comp-node :outline)
                      (connect-if-output source-node :save-data comp-node :save-data)
                      (connect-if-output source-node :scene comp-node :scene)
                      (connect-if-output source-node :build-targets comp-node :build-targets)))))))

(defn add-component-handler [self]
  (let [project (project/get-project self)
        workspace (:workspace (:resource self))
        component-exts (map :ext (workspace/get-resource-types workspace :component))]
    (when-let [; TODO - filter component files
               resource (first (dialogs/make-resource-dialog workspace {}))]
      (let [id (gen-component-id self (:ext (workspace/resource-type resource)))
            op-seq (gensym)
            [comp-node] (g/tx-nodes-added
                          (g/transact
                            (concat
                              (g/operation-label "Add Component")
                              (g/operation-sequence op-seq)
                              (add-component self (project/get-resource-node project resource) id [0 0 0] [0 0 0]))))]
        ; Selection
        (g/transact
          (concat
            (g/operation-sequence op-seq)
            (g/operation-label "Add Component")
            (project/select project [comp-node])))))))

(handler/defhandler :add-from-file :global
    (enabled? [selection] (and (= 1 (count selection)) (= GameObjectNode (g/node-type (g/node-by-id (first selection))))))
    (run [selection] (add-component-handler (g/node-by-id (first selection)))))

(defn- add-embedded-component [self project type data id position rotation]
  (let [resource (project/make-embedded-resource project type data)]
    (if-let [resource-type (and resource (workspace/resource-type resource))]
      (g/make-nodes (g/node->graph-id self)
                    [comp-node [ComponentNode :id id :embedded true :position position :rotation rotation]
                     source-node [(:node-type resource-type) :resource resource :project-id (g/node-id project) :resource-type resource-type]]
                    (g/connect source-node :self        comp-node :source)
                    (g/connect source-node :outline     comp-node :outline)
                    (g/connect source-node :save-data   comp-node :save-data)
                    (g/connect source-node :scene       comp-node :scene)
                    (g/connect source-node :build-targets       comp-node :build-targets)
                    (g/connect source-node :self        self      :nodes)
                    (g/connect comp-node   :outline     self      :outline)
                    (g/connect comp-node   :ddf-message self      :embed-ddf)
                    (g/connect comp-node   :id          self      :child-ids)
                    (g/connect comp-node   :scene       self      :child-scenes)
                    (g/connect comp-node   :self        self      :nodes)
                    (g/connect comp-node   :build-targets        self      :dep-build-targets))
      (g/make-nodes (g/node->graph-id self)
                    [comp-node [ComponentNode :id id :embedded true]]
                    (g/connect comp-node   :outline      self      :outline)
                    (g/connect comp-node   :self         self      :nodes)))))

(defn add-embedded-component-handler [self]
  (let [project (project/get-project self)
        workspace (:workspace (:resource self))
        ; TODO - add sub menu with all components
        component-type (first (workspace/get-resource-types workspace :component))
        template (workspace/template component-type)]
    (let [id (gen-component-id self (:ext component-type))
          op-seq (gensym)
          [comp-node source-node] (g/tx-nodes-added
                                    (g/transact
                                      (concat
                                        (g/operation-sequence op-seq)
                                        (g/operation-label "Add Component")
                                        (add-embedded-component self project (:ext component-type) template id [0 0 0] [0 0 0]))))]
      (g/transact
        (concat
          (g/operation-sequence op-seq)
          (g/operation-label "Add Component")
          ((:load-fn component-type) project source-node (io/reader (:resource source-node)))
          (project/select project [comp-node]))))))

(handler/defhandler :add :global
    (enabled? [selection] (and (= 1 (count selection)) (= GameObjectNode (g/node-type (g/node-by-id (first selection))))))
    (run [selection] (add-embedded-component-handler (g/node-by-id (first selection)))))

(defn load-game-object [project self input]
  (let [project-graph (g/node->graph-id self)
        prototype (protobuf/pb->map (protobuf/read-text GameObject$PrototypeDesc input))]
    (concat
      (for [component (:components prototype)
            :let [source-node (project/resolve-resource-node self (:component component))]]
        (add-component self source-node (:id component) (t/Point3d->Vec3 (:position component)) (math/quat->euler (:rotation component))))
      (for [embedded (:embedded-components prototype)]
        (add-embedded-component self project (:type embedded) (:data embedded) (:id embedded) (t/Point3d->Vec3 (:position embedded)) (math/quat->euler (:rotation embedded)))))))

(defn register-resource-types [workspace]
  (workspace/register-resource-type workspace
                                    :ext "go"
                                    :node-type GameObjectNode
                                    :load-fn load-game-object
                                    :icon game-object-icon
                                    :view-types [:scene]
                                    :view-opts {:scene {:grid true}}
                                    :template "templates/template.go"))<|MERGE_RESOLUTION|>--- conflicted
+++ resolved
@@ -95,7 +95,6 @@
   {:resource resource
    :content (protobuf/pb->str proto-msg)})
 
-<<<<<<< HEAD
 (defn- ->instance-builder [msg resource] ^GameObject$ComponentDesc$Builder
 (-> (if (instance? GameObject$EmbeddedComponentDesc msg)
       (-> (GameObject$ComponentDesc/newBuilder)
@@ -127,18 +126,6 @@
     ; TODO - MASSIVE HACK (protobuf is passed as a string)
     :user-data {:proto-msg (protobuf/pb->str proto-msg) :instance-data (map :instance-data (flatten dep-build-targets))}
     :deps (flatten dep-build-targets)}])
-=======
-(defn- build-game-object [self basis resource dep-resources user-data]
-  ; TODO - MASSIVE HACK (protobuf is passed as seq of byte-array)
-  {:resource resource :content (byte-array (:proto-msg user-data))})
-
-(g/defnk produce-build-targets [node-id resource proto-msg]
-  [{:node-id node-id
-    :resource (workspace/make-build-resource resource)
-    :build-fn build-game-object
-    ; TODO - MASSIVE HACK (protobuf is passed as seq of byte-array)
-    :user-data {:proto-msg (seq (protobuf/pb->bytes proto-msg))}}])
->>>>>>> 523728ea
 
 (g/defnk produce-scene [node-id child-scenes]
   {:node-id node-id
