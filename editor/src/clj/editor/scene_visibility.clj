(ns editor.scene-visibility
  (:require [clojure.set :as set]
            [dynamo.graph :as g]
            [editor.handler :as handler]
            [editor.keymap :as keymap]
            [editor.types :as types]
            [editor.ui :as ui]
            [editor.ui.popup :as popup]
            [editor.util :as util]
            [internal.util :as iutil]
            [schema.core :as s])
  (:import [javafx.geometry Point2D Pos]
           [javafx.scene Parent]
           [javafx.scene.control CheckBox Label PopupControl]
           [javafx.scene.layout HBox Priority VBox]))

(set! *warn-on-reflection* true)

;; -----------------------------------------------------------------------------
;; SceneVisibilityNode
;; -----------------------------------------------------------------------------
;;
;; A SceneHideHistoryNode manages visibility for a particular scene-resource-id.
;; Objects are identified with outline name paths, which are vectors of string
;; ids from the outline. We use the term "name" here to avoid confusing these
;; with node ids. These are not necessarily names or even strings, but currently
;; the schema enforces strings.
;;
;; The individual tokens are named "node-outline-key" elsewhere, but we use the
;; term "outline name path" in this file to distinguish these from
;; node-outline-key-paths, which include the resource node id at the beginning.

(defn outline-name-path? [value]
  (and (vector? value)
       (every? string? value)))

(def ^:private TOutlineNamePaths #{(s/pred outline-name-path?)})
(def ^:private THideHistory [(s/both TOutlineNamePaths (s/pred seq))])
(g/deftype HideHistory THideHistory)
(g/deftype OutlineNamePaths TOutlineNamePaths)
(g/deftype OutlineNamePathsByBool {s/Bool TOutlineNamePaths})
(g/deftype OutlineNamePathsByNodeID {s/Int (s/both TOutlineNamePaths (s/pred seq))})
(g/deftype SceneHideHistoryData [(s/one s/Int "scene-resource-node") (s/one THideHistory "hide-history")])

(defn- scene-outline-name-paths
  ([scene]
   (scene-outline-name-paths [] scene))
  ([outline-name-path {:keys [node-id children] :as _scene}]
   (mapcat (fn [{child-node-id :node-id child-node-outline-key :node-outline-key :as child-scene}]
<<<<<<< HEAD
             (if (= node-id child-node-id)
               (scene-outline-name-paths outline-name-path child-scene)
               (let [child-outline-name-path (conj outline-name-path child-node-outline-key)]
                 (cons child-outline-name-path
                       (scene-outline-name-paths child-outline-name-path child-scene)))))
=======
             (when (some? child-node-outline-key)
               (if (= node-id child-node-id)
                 (scene-outline-name-paths outline-name-path child-scene)
                 (let [child-outline-name-path (conj outline-name-path child-node-outline-key)]
                   (cons child-outline-name-path
                         (scene-outline-name-paths child-outline-name-path child-scene))))))
>>>>>>> 587c23c6
           children)))

(def ^:private outline-selection-entry->outline-name-path (comp not-empty vec next :node-outline-key-path))

(g/defnode SceneVisibilityNode
  (property visibility-filters-enabled? g/Bool (default true))
  (property filtered-renderable-tags types/RenderableTags (default #{}))

  (input active-resource-node g/NodeID)
  (input active-scene g/Any :substitute nil)
  (input outline-selection g/Any :substitute nil)
  (input scene-hide-history-datas SceneHideHistoryData :array)

  (output active-scene-resource-node g/NodeID (g/fnk [_basis active-resource-node]
                                                (when (some? active-resource-node)
                                                  (when (g/has-output? (g/node-type* _basis active-resource-node) :scene)
                                                    active-resource-node))))

  (output hidden-outline-name-paths-by-scene-resource-node OutlineNamePathsByNodeID :cached (g/fnk [scene-hide-history-datas]
                                                                                              (into {}
                                                                                                    (keep (fn [[scene-resource-node hide-history]]
                                                                                                            (when-some [hidden-outline-name-paths (not-empty (apply set/union hide-history))]
                                                                                                              [scene-resource-node hidden-outline-name-paths])))
                                                                                                    scene-hide-history-datas)))

  (output hidden-renderable-tags types/RenderableTags :cached (g/fnk [filtered-renderable-tags visibility-filters-enabled?]
                                                                (if visibility-filters-enabled?
                                                                  filtered-renderable-tags
                                                                  (set/intersection filtered-renderable-tags #{:grid :outline}))))

  (output hidden-node-outline-key-paths types/NodeOutlineKeyPaths :cached (g/fnk [hidden-outline-name-paths-by-scene-resource-node]
                                                                            (into #{}
                                                                                  (mapcat (fn [[scene-resource-node hidden-outline-name-paths]]
                                                                                            (map (partial into [scene-resource-node])
                                                                                                 hidden-outline-name-paths)))
                                                                                  hidden-outline-name-paths-by-scene-resource-node)))

  (output hidden-outline-name-paths OutlineNamePaths (g/fnk [active-scene-resource-node hidden-outline-name-paths-by-scene-resource-node]
                                                       (hidden-outline-name-paths-by-scene-resource-node active-scene-resource-node)))

  (output outline-name-paths-by-selection-state OutlineNamePathsByBool :cached (g/fnk [active-scene outline-selection]
                                                                                 (let [selected-outline-name-paths (into [] (keep outline-selection-entry->outline-name-path) outline-selection)
                                                                                       outline-name-path-below-selection? (fn [outline-name-path]
                                                                                                                            (boolean (some #(iutil/seq-starts-with? outline-name-path %)
                                                                                                                                           selected-outline-name-paths)))]
                                                                                   (iutil/group-into #{}
                                                                                                     outline-name-path-below-selection?
                                                                                                     (scene-outline-name-paths active-scene)))))

  (output selected-outline-name-paths OutlineNamePaths (g/fnk [outline-name-paths-by-selection-state]
                                                         (outline-name-paths-by-selection-state true)))

  (output unselected-outline-name-paths OutlineNamePaths (g/fnk [outline-name-paths-by-selection-state]
                                                           (outline-name-paths-by-selection-state false)))

  (output unselected-hideable-outline-name-paths OutlineNamePaths :cached (g/fnk [hidden-outline-name-paths unselected-outline-name-paths]
                                                                            (not-empty (set/difference unselected-outline-name-paths hidden-outline-name-paths))))

  (output selected-hideable-outline-name-paths OutlineNamePaths :cached (g/fnk [hidden-outline-name-paths selected-outline-name-paths]
                                                                          (not-empty (set/difference selected-outline-name-paths hidden-outline-name-paths))))

  (output selected-showable-outline-name-paths OutlineNamePaths :cached (g/fnk [hidden-outline-name-paths selected-outline-name-paths]
                                                                          (not-empty (set/intersection selected-outline-name-paths hidden-outline-name-paths))))

  (output last-hidden-outline-name-paths OutlineNamePaths :cached (g/fnk [active-scene-resource-node scene-hide-history-datas]
                                                                    (peek (some (fn [[scene-resource-node hide-history]]
                                                                                  (when (= active-scene-resource-node scene-resource-node)
                                                                                    hide-history))
                                                                                scene-hide-history-datas)))))

(defn make-scene-visibility-node! [view-graph]
  (g/make-node! view-graph SceneVisibilityNode))

;; -----------------------------------------------------------------------------
;; Per-Object Visibility
;; -----------------------------------------------------------------------------

(g/defnode SceneHideHistoryNode
  (property hide-history HideHistory)
  (input scene-resource-node g/NodeID)
  (output scene-hide-history-data SceneHideHistoryData (g/fnk [hide-history scene-resource-node]
                                                         [scene-resource-node hide-history])))

(defn- find-scene-hide-history-node [scene-visibility scene-resource-node]
  (some (fn [[scene-hide-history-node]]
          (when (some-> (g/node-feeding-into scene-hide-history-node :scene-resource-node) (= scene-resource-node))
            scene-hide-history-node))
        (g/sources-of scene-visibility :scene-hide-history-datas)))

(defn- show-outline-name-paths! [scene-visibility outline-name-paths]
  (assert (set? (not-empty outline-name-paths)))
  (assert (every? outline-name-path? outline-name-paths))
  (let [scene-resource-node (g/node-value scene-visibility :active-scene-resource-node)
        scene-hide-history-node (find-scene-hide-history-node scene-visibility scene-resource-node)]

    ;; Remove the now-visible nodes from the hide history. This ensures the Show
    ;; Last Hidden Objects command works as expected if the user manually shows
    ;; nodes she has previously hidden.
    (g/update-property! scene-hide-history-node :hide-history
                        (fn [hide-history]
                          (into []
                                (keep (fn [hidden-outline-name-paths]
                                        (not-empty (set/difference hidden-outline-name-paths outline-name-paths))))
                                hide-history)))

    ;; Remove the SceneHideHistoryNode if its history is now empty.
    (when (empty? (g/node-value scene-hide-history-node :hide-history))
      (g/delete-node! scene-hide-history-node))))

(defn- hide-outline-name-paths! [scene-visibility outline-name-paths]
  (assert (set? (not-empty outline-name-paths)))
  (assert (every? outline-name-path? outline-name-paths))
  (let [scene-resource-node (g/node-value scene-visibility :active-scene-resource-node)
        scene-hide-history-node (find-scene-hide-history-node scene-visibility scene-resource-node)]
    (if (some? scene-hide-history-node)
      (g/update-property! scene-hide-history-node :hide-history conj outline-name-paths)
      (g/transact
        (g/make-nodes (g/node-id->graph-id scene-visibility)
                      [scene-hide-history-node [SceneHideHistoryNode :hide-history [outline-name-paths]]]
                      (g/connect scene-resource-node :_node-id scene-hide-history-node :scene-resource-node)
                      (g/connect scene-hide-history-node :scene-hide-history-data scene-visibility :scene-hide-history-datas))))))

(handler/defhandler :hide-unselected :workbench
  (active? [scene-visibility] (g/node-value scene-visibility :active-scene-resource-node))
  (enabled? [scene-visibility] (g/node-value scene-visibility :unselected-hideable-outline-name-paths))
  (run [scene-visibility] (hide-outline-name-paths! scene-visibility (g/node-value scene-visibility :unselected-hideable-outline-name-paths))))

(handler/defhandler :hide-selected :workbench
  (active? [scene-visibility] (g/node-value scene-visibility :active-scene-resource-node))
  (enabled? [scene-visibility] (g/node-value scene-visibility :selected-hideable-outline-name-paths))
  (run [scene-visibility] (hide-outline-name-paths! scene-visibility (g/node-value scene-visibility :selected-hideable-outline-name-paths))))

(handler/defhandler :show-selected :workbench
  (active? [scene-visibility] (g/node-value scene-visibility :active-scene-resource-node))
  (enabled? [scene-visibility] (g/node-value scene-visibility :selected-showable-outline-name-paths))
  (run [scene-visibility] (show-outline-name-paths! scene-visibility (g/node-value scene-visibility :selected-showable-outline-name-paths))))

(handler/defhandler :show-last-hidden :workbench
  (active? [scene-visibility] (g/node-value scene-visibility :active-scene-resource-node))
  (enabled? [scene-visibility] (g/node-value scene-visibility :last-hidden-outline-name-paths))
  (run [scene-visibility] (show-outline-name-paths! scene-visibility (g/node-value scene-visibility :last-hidden-outline-name-paths))))

(handler/defhandler :show-all-hidden :workbench
  (active? [scene-visibility] (g/node-value scene-visibility :active-scene-resource-node))
  (enabled? [scene-visibility] (g/node-value scene-visibility :hidden-outline-name-paths))
  (run [scene-visibility] (show-outline-name-paths! scene-visibility (g/node-value scene-visibility :hidden-outline-name-paths))))

;; -----------------------------------------------------------------------------
;; Visibility Filters
;; -----------------------------------------------------------------------------

(defn- make-toggle [{:keys [label acc on-change]}]
  (let [check-box (CheckBox.)
        label (Label. label)
        acc (Label. acc)]
    (ui/on-action! check-box (fn [_] (on-change (ui/value check-box))))
    (ui/remove-style! check-box "check-box")
    (ui/add-style! check-box "slide-switch")
    (HBox/setHgrow label Priority/ALWAYS)
    (ui/add-style! label "slide-switch-label")
    (when (util/is-mac-os?)
      (.setStyle acc "-fx-font-family: 'Lucida Grande';"))
    (ui/add-style! acc "accelerator-label")
    (let [hbox (doto (HBox.)
                 (.setAlignment Pos/CENTER_LEFT)
                 (ui/on-click! (fn [_]
                                 (ui/value! check-box (not (ui/value check-box)))
                                 (on-change (ui/value check-box))))
                 (ui/children! [check-box label acc]))
          update (fn [checked enabled]
                   (ui/enable! hbox enabled)
                   (ui/value! check-box checked))]
      [hbox update])))

(def ^:private tag-toggles-info
  [{:label "Collision Shapes" :tag :collision-shape}
   #_{:label "GUI Elements" :tag :gui}
   {:label "GUI Bounds" :tag :gui-bounds}
   {:label "GUI Shapes" :tag :gui-shape}
   {:label "GUI Particle Effects" :tag :gui-particlefx}
   {:label "GUI Spine Scenes" :tag :gui-spine}
   {:label "GUI Text" :tag :gui-text}
   {:label "Models" :tag :model}
   {:label "Particle Effects" :tag :particlefx}
   {:label "Skeletons" :tag :skeleton}
   {:label "Spine Scenes" :tag :spine}
   {:label "Sprites" :tag :sprite}
   {:label "Text" :tag :text}
   {:label "Tile Maps" :tag :tilemap}])

(def toggleable-tags (into #{} (map :tag) tag-toggles-info))

(defn set-tag-visibility! [scene-visibility tag visible]
  (g/update-property! scene-visibility :filtered-renderable-tags (if visible disj conj) tag))

(defn toggle-tag-visibility! [scene-visibility tag]
  (g/update-property! scene-visibility :filtered-renderable-tags (fn [tags]
                                                                   (if (contains? tags tag)
                                                                     (disj tags tag)
                                                                     (conj tags tag)))))

(defn set-filters-enabled! [scene-visibility enabled]
  (g/set-property! scene-visibility :visibility-filters-enabled? enabled))

(defn toggle-filters-enabled! [scene-visibility]
  (g/update-property! scene-visibility :visibility-filters-enabled? not))

(defn- make-visibility-toggles-list ^VBox [scene-visibility]
  (let [tag-toggles (map (fn [info]
                           (let [[toggle-box update-fn] (make-toggle {:label (:label info)
                                                                      :on-change (fn [checked] (set-tag-visibility! scene-visibility (:tag info) checked))
                                                                      :acc ""})
                                 update-from-hidden-tags (fn [hidden-tags enabled] (update-fn (not (contains? hidden-tags (:tag info))) enabled))]
                             [toggle-box update-from-hidden-tags]))
                         tag-toggles-info)
        enabled-toggle (let [[^HBox toggle-box update-fn] (make-toggle {:label "Visibility Filters"
                                                                        :on-change (fn [checked] (set-filters-enabled! scene-visibility checked))
                                                                        :acc (keymap/key-combo->display-text "Shift+Shortcut+I")})]
                         (ui/add-style! toggle-box "first-entry")
                         [toggle-box update-fn])
        toggle-boxes (into [(first enabled-toggle)]
                           (map first)
                           tag-toggles)]
    (let [box (doto (VBox.)
                (ui/add-style! "visibility-toggles-list")
                (.setMinWidth 230)
                (ui/children! toggle-boxes))
          update-fn (fn []
                      (let [filtered-tags (g/node-value scene-visibility :filtered-renderable-tags)
                            visibility-filters-enabled? (g/node-value scene-visibility :visibility-filters-enabled?)]
                        ((second enabled-toggle) visibility-filters-enabled? true)
                        (doseq [tag-toggle tag-toggles]
                          ((second tag-toggle) filtered-tags visibility-filters-enabled?))))]
      [box update-fn])))

(defn- pref-popup-position
  ^Point2D [^Parent container width y-gap]
  (let [container-screen-bounds (.localToScreen container (.getBoundsInLocal container))]
    (Point2D. (- (.getMaxX container-screen-bounds) width 10)
              (+ (.getMaxY container-screen-bounds) y-gap))))

(defn show-visibility-settings! [^Parent owner scene-visibility]
  (if-let [popup ^PopupControl (ui/user-data owner ::popup)]
    (.hide popup)
    (let [[^VBox toggles update-fn] (make-visibility-toggles-list scene-visibility)
          popup (popup/make-popup owner toggles)
          anchor (pref-popup-position owner (.getMinWidth toggles) -5)
          refresh-timer (ui/->timer 13 "refresh-tag-filters" (fn [_ _] (update-fn)))]
      (update-fn)
      (ui/user-data! owner ::popup popup)
      (ui/on-closed! popup (fn [_] (ui/user-data! owner ::popup nil)))
      (ui/timer-stop-on-closed! popup refresh-timer)
      (ui/timer-start! refresh-timer)
      (.show popup owner (.getX anchor) (.getY anchor)))))
  
(defn settings-visible? [^Parent owner]
  (some? (ui/user-data owner ::popup)))

(handler/defhandler :toggle-visibility-filters :workbench
  (active? [scene-visibility] (g/node-value scene-visibility :active-scene-resource-node))
  (run [scene-visibility] (toggle-filters-enabled! scene-visibility)))

(handler/defhandler :toggle-component-guides :workbench
  (active? [scene-visibility] (g/node-value scene-visibility :active-scene-resource-node))
  (run [scene-visibility] (toggle-tag-visibility! scene-visibility :outline)))

(handler/defhandler :toggle-grid :workbench
  (active? [scene-visibility] (g/node-value scene-visibility :active-scene-resource-node))
  (run [scene-visibility] (toggle-tag-visibility! scene-visibility :grid)))<|MERGE_RESOLUTION|>--- conflicted
+++ resolved
@@ -47,20 +47,12 @@
    (scene-outline-name-paths [] scene))
   ([outline-name-path {:keys [node-id children] :as _scene}]
    (mapcat (fn [{child-node-id :node-id child-node-outline-key :node-outline-key :as child-scene}]
-<<<<<<< HEAD
-             (if (= node-id child-node-id)
-               (scene-outline-name-paths outline-name-path child-scene)
-               (let [child-outline-name-path (conj outline-name-path child-node-outline-key)]
-                 (cons child-outline-name-path
-                       (scene-outline-name-paths child-outline-name-path child-scene)))))
-=======
              (when (some? child-node-outline-key)
                (if (= node-id child-node-id)
                  (scene-outline-name-paths outline-name-path child-scene)
                  (let [child-outline-name-path (conj outline-name-path child-node-outline-key)]
                    (cons child-outline-name-path
                          (scene-outline-name-paths child-outline-name-path child-scene))))))
->>>>>>> 587c23c6
            children)))
 
 (def ^:private outline-selection-entry->outline-name-path (comp not-empty vec next :node-outline-key-path))
