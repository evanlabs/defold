package com.defold.editor.pipeline;

import com.defold.editor.pipeline.TextureSetLayout.Rect;

<<<<<<< HEAD
// The code below must remain identical to the implementation in bob!
// ./com.dynamo.cr/com.dynamo.cr.bob/src/com/dynamo/bob/pipeline/TileSetUtil.java

=======
>>>>>>> 8de891de
import java.awt.image.Raster;


public class TileSetUtil {
    public static int calculateTileCount(int tileSize, int imageSize, int tileMargin, int tileSpacing) {
        int actualTileSize = (2 * tileMargin + tileSpacing + tileSize);
        if (actualTileSize > 0) {
            return (imageSize + tileSpacing)/actualTileSize;
        } else {
            return 0;
        }
    }

    public static class Metrics {
        public int tilesPerRow;
        public int tilesPerColumn;
        public int tileSetWidth;
        public int tileSetHeight;
        public float visualWidth;
        public float visualHeight;
    }

    public static Metrics calculateMetrics(Rect image, int tileWidth, int tileHeight, int tileMargin, int tileSpacing, Rect collisionImage, float scale, float border) {
        if (image == null && collisionImage == null) {
            return null;
        }
        Metrics metrics = new Metrics();
        if (image != null) {
            metrics.tileSetWidth = image.width;
            metrics.tileSetHeight = image.height;
        } else {
            metrics.tileSetWidth = collisionImage.width;
            metrics.tileSetHeight = collisionImage.height;
        }

        metrics.tilesPerRow = calculateTileCount(tileWidth, metrics.tileSetWidth, tileMargin, tileSpacing);
        metrics.tilesPerColumn = calculateTileCount(tileHeight, metrics.tileSetHeight, tileMargin, tileSpacing);

        if (metrics.tilesPerRow <= 0 || metrics.tilesPerColumn <= 0) {
            return null;
        }

        float pixelBorderSize = border / scale;
        metrics.visualWidth = (tileWidth + pixelBorderSize) * metrics.tilesPerRow + pixelBorderSize;
        metrics.visualHeight = (tileHeight + pixelBorderSize) * metrics.tilesPerColumn + pixelBorderSize;
        return metrics;
    }

    public static class ConvexHulls {
        public ConvexHulls() {
        }
        public ConvexHulls(ConvexHull[] convexHulls, float[] convexHullPoints) {
            this.hulls = convexHulls;
            this.points = convexHullPoints;
        }
        public ConvexHulls(ConvexHulls convexHulls) {
            this.hulls = new ConvexHull[convexHulls.hulls.length];
            this.points = new float[convexHulls.points.length];
            System.arraycopy(convexHulls.hulls, 0, this.hulls, 0, convexHulls.hulls.length);
            System.arraycopy(convexHulls.points, 0, this.points, 0, convexHulls.points.length);
        }
        public ConvexHull[] hulls;
        public float[]   points;
    }

<<<<<<< HEAD
    private static int Max(int a, int b) { return a > b ? a : b; }
    private static int Min(int a, int b) { return a < b ? a : b; }

    private static ConvexHull2D.Point[] calcRect(int[] alpha, int width, int height, int inflate) {
        int maxX = -1;
        int maxY = -1;
        int minX = width + 1;
        int minY = width + 1;

        for (int y = 0; y < height; ++y) {
            for (int x = 0; x < width; ++x) {
                int a = alpha[y * width + x];
                if (a != 0) {
                    maxX = Max(maxX, x);
                    maxY = Max(maxY, y);
                    minX = Min(minX, x);
                    minY = Min(minY, y);
                }
            }
        }

        minX = Max(0, minX - inflate);
        minY = Max(0, minY - inflate);
        maxX = Min(width, maxX + inflate);
        maxY = Min(height, maxY + inflate);

        ConvexHull2D.Point[] points = new ConvexHull2D.Point[4];
        points[0] = new ConvexHull2D.Point(minX, minY);
        points[1] = new ConvexHull2D.Point(minX, maxY);
        points[2] = new ConvexHull2D.Point(maxX, maxY);
        points[3] = new ConvexHull2D.Point(minX, minY);
        return points;
    }

    public static boolean isHullValid(ConvexHull2D.Point[] points, int width, int height) {
        for (ConvexHull2D.Point point : points) {
            if (point.x < 0 || point.x > width ||
                point.y < 0 || point.y > height) {
                return false;
            }
        }
        return true;
    }

    public static boolean isHullValid(ConvexHull2D.PointF[] points) {
        for (ConvexHull2D.PointF point : points) {
            if (point.x < -0.5 || point.x > 0.5 ||
                point.y < -0.5 || point.y > 0.5) {
                return false;
            }
        }
        return true;
    }
    private static int nonzeroValue(int[] mask, int width, int height, int x, int y, int kernelSize)
    {
        int kernelHalfSize = kernelSize / 2;
        for (int ky = -kernelHalfSize; ky <= kernelHalfSize; ++ky) {
            int yy = y + ky;
            if (yy < 0 || yy >= height)
                continue;
            for (int kx = -kernelHalfSize; kx <= kernelHalfSize; ++kx) {
                int xx = x + kx;
                if (xx < 0 || xx >= width)
                    continue;
                if (mask[yy * width + xx] != 0)
                    return 1;
            }
        }
        return 0;
    }

    private static int[] dilate(int[] mask, int width, int height, int kernelSize) {
        int[] tmp = new int[width*height];
        for (int y = 0; y < height; ++y) {
            for (int x = 0; x < width; ++x) {
                tmp[y * width + x] = nonzeroValue(mask, width, height, x, y, kernelSize);
            }
        }
        return tmp;
    }

    private static boolean isEmpty(int[] mask, int width, int height) {
        for (int i = 0; i < width*height; ++i) {
            if (mask[i] != 0)
                return false;
        }
        return true;
    }

    public static ConvexHull2D.PointF[] calculateRect(Raster alphaRaster, int inflate) {
        int width = alphaRaster.getWidth();
        int height = alphaRaster.getHeight();
        int[] alpha = new int[width * height];
        alpha = alphaRaster.getPixels(0, 0, width, height, alpha);

        ConvexHull2D.Point ipoints[] = calcRect(alpha, width, height, inflate);
        ConvexHull2D.PointF points[] = new ConvexHull2D.PointF[4];
        int i = 0;
        for (ConvexHull2D.Point p : ipoints) {
            points[i] = new ConvexHull2D.PointF(p.x / (double)width - 0.5, p.y / (double)height - 0.5);
            ++i;
        }
        return points;
    }

    public static ConvexHull2D.PointF[] calculateConvexHull(Raster alphaRaster, int hullTargetVertexCount, int dilateCount) {
        int width = alphaRaster.getWidth();
        int height = alphaRaster.getHeight();
        int[] alpha = new int[width * height];
        alpha = alphaRaster.getPixels(0, 0, width, height, alpha);

        if (isEmpty(alpha, width, height))
            return null;

        if (dilateCount > 0) {
            alpha = dilate(alpha, width, height, dilateCount * 2 + 1);
        }

        ConvexHull2D.PointF[] points = ConvexHull2D.imageConvexHullCorners(alpha, width, height, hullTargetVertexCount);

        // Check the vertices, and if they're outside of the rectangle, fallback to the tight rect
        if (!isHullValid(points)) {
            return null;
        }
        return points;
    }

    // for the physics collision hulls
=======
    private static ConvexHull2D.Point[] simplifyHull(ConvexHull2D.Point[] points, int width, int height, int hullTargetVertexCount) {
        if (hullTargetVertexCount != 0) {
            if (points.length > hullTargetVertexCount) {
                // Fallback to the tight rect
                points = ConvexHull2D.calcRect(points);
            }
            else if (points.length < hullTargetVertexCount) {
                // Add degenerate triangles at the end
                ConvexHull2D.Point arr[] = new ConvexHull2D.Point[hullTargetVertexCount];
                for (int i = 0; i < points.length; ++i) {
                    arr[i] = points[i];
                }
                for (int i = points.length; i < hullTargetVertexCount; ++i) {
                    arr[i] = points[points.length-1]; // copy the last vertex, to make degenerate triangles
                }
                points = arr;
            }
        }
        return points;
    }

    public static ConvexHull2D.Point[] calculateConvexHulls(Raster alphaRaster, int hullTargetVertexCount) {
        int width = alphaRaster.getWidth();
        int height = alphaRaster.getHeight();
        int[] mask = new int[width * height];
        mask = alphaRaster.getPixels(0, 0, width, height, mask);

        return ConvexHull2D.imageConvexHull(mask, width, height, hullTargetVertexCount);
    }

>>>>>>> 8de891de
    public static ConvexHulls calculateConvexHulls(
            Raster alphaRaster, int hullTargetVertexCount,
            int width, int height, int tileWidth, int tileHeight,
            int tileMargin, int tileSpacing) {

        int tilesPerRow = TileSetUtil.calculateTileCount(tileWidth, width, tileMargin, tileSpacing);
        int tilesPerColumn = TileSetUtil.calculateTileCount(tileHeight, height, tileMargin, tileSpacing);
        ConvexHull2D.Point[][] points = new ConvexHull2D.Point[tilesPerRow * tilesPerColumn][];
        int pointCount = 0;
        int[] mask = new int[tileWidth * tileHeight];

        ConvexHull[] convexHulls = new ConvexHull[tilesPerColumn * tilesPerRow];

        for (int row = 0; row < tilesPerColumn; ++row) {
            for (int col = 0; col < tilesPerRow; ++col) {
                int x = tileMargin + col * (2 * tileMargin + tileSpacing + tileWidth);
                int y = tileMargin + row * (2 * tileMargin + tileSpacing + tileHeight);
                mask = alphaRaster.getPixels(x, y, tileWidth, tileHeight, mask);
                int index = col + row * tilesPerRow;
                points[index] = ConvexHull2D.imageConvexHull(mask, tileWidth, tileHeight, hullTargetVertexCount);
<<<<<<< HEAD
                // Check the vertices, and if they're outside of the rectangle, fallback to the tight rect
                if (!isHullValid(points[index], tileWidth, tileHeight)) {
                    points[index] = calcRect(mask, tileWidth, tileHeight, 0);
                }
=======

>>>>>>> 8de891de
                ConvexHull convexHull = new ConvexHull(null, pointCount, points[index].length);
                convexHulls[index] = convexHull;
                pointCount += points[index].length;
            }
        }
        float[] convexHullPoints = new float[pointCount * 2];
        int totalIndex = 0;
        for (int row = 0; row < tilesPerColumn; ++row) {
            for (int col = 0; col < tilesPerRow; ++col) {
                int index = col + row * tilesPerRow;
                for (int i = 0; i < points[index].length; ++i) {
                    convexHullPoints[totalIndex++] = points[index][i].getX();
                    convexHullPoints[totalIndex++] = points[index][i].getY();
                }
            }
        }

        return new ConvexHulls(convexHulls, convexHullPoints);
    }
}<|MERGE_RESOLUTION|>--- conflicted
+++ resolved
@@ -2,12 +2,9 @@
 
 import com.defold.editor.pipeline.TextureSetLayout.Rect;
 
-<<<<<<< HEAD
 // The code below must remain identical to the implementation in bob!
 // ./com.dynamo.cr/com.dynamo.cr.bob/src/com/dynamo/bob/pipeline/TileSetUtil.java
 
-=======
->>>>>>> 8de891de
 import java.awt.image.Raster;
 
 
@@ -73,7 +70,6 @@
         public float[]   points;
     }
 
-<<<<<<< HEAD
     private static int Max(int a, int b) { return a > b ? a : b; }
     private static int Min(int a, int b) { return a < b ? a : b; }
 
@@ -202,38 +198,6 @@
     }
 
     // for the physics collision hulls
-=======
-    private static ConvexHull2D.Point[] simplifyHull(ConvexHull2D.Point[] points, int width, int height, int hullTargetVertexCount) {
-        if (hullTargetVertexCount != 0) {
-            if (points.length > hullTargetVertexCount) {
-                // Fallback to the tight rect
-                points = ConvexHull2D.calcRect(points);
-            }
-            else if (points.length < hullTargetVertexCount) {
-                // Add degenerate triangles at the end
-                ConvexHull2D.Point arr[] = new ConvexHull2D.Point[hullTargetVertexCount];
-                for (int i = 0; i < points.length; ++i) {
-                    arr[i] = points[i];
-                }
-                for (int i = points.length; i < hullTargetVertexCount; ++i) {
-                    arr[i] = points[points.length-1]; // copy the last vertex, to make degenerate triangles
-                }
-                points = arr;
-            }
-        }
-        return points;
-    }
-
-    public static ConvexHull2D.Point[] calculateConvexHulls(Raster alphaRaster, int hullTargetVertexCount) {
-        int width = alphaRaster.getWidth();
-        int height = alphaRaster.getHeight();
-        int[] mask = new int[width * height];
-        mask = alphaRaster.getPixels(0, 0, width, height, mask);
-
-        return ConvexHull2D.imageConvexHull(mask, width, height, hullTargetVertexCount);
-    }
-
->>>>>>> 8de891de
     public static ConvexHulls calculateConvexHulls(
             Raster alphaRaster, int hullTargetVertexCount,
             int width, int height, int tileWidth, int tileHeight,
@@ -254,14 +218,11 @@
                 mask = alphaRaster.getPixels(x, y, tileWidth, tileHeight, mask);
                 int index = col + row * tilesPerRow;
                 points[index] = ConvexHull2D.imageConvexHull(mask, tileWidth, tileHeight, hullTargetVertexCount);
-<<<<<<< HEAD
+
                 // Check the vertices, and if they're outside of the rectangle, fallback to the tight rect
                 if (!isHullValid(points[index], tileWidth, tileHeight)) {
                     points[index] = calcRect(mask, tileWidth, tileHeight, 0);
                 }
-=======
-
->>>>>>> 8de891de
                 ConvexHull convexHull = new ConvexHull(null, pointCount, points[index].length);
                 convexHulls[index] = convexHull;
                 pointCount += points[index].length;
