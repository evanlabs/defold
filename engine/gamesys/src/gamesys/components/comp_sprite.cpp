#include "comp_sprite.h"

#include <string.h>
#include <float.h>
#include <algorithm>

#include <dlib/array.h>
#include <dlib/hash.h>
#include <dlib/log.h>
#include <dlib/message.h>
#include <dlib/profile.h>
#include <dlib/dstrings.h>
#include <dlib/index_pool.h>
#include <dlib/math.h>
#include <graphics/graphics.h>
#include <render/render.h>
#include <gameobject/gameobject_ddf.h>

#include "../resources/res_sprite.h"
#include "../gamesys.h"
#include "../gamesys_private.h"

#include "sprite_ddf.h"

using namespace Vectormath::Aos;
namespace dmGameSystem
{

    union SortKey
    {
        struct
        {
            uint64_t m_Index : 16;  // Index is used to ensure stable sort
            uint64_t m_Z : 16; // Quantified relative z
            uint64_t m_MixedHash : 32;
        };
        uint64_t     m_Key;
    };

    struct SpriteComponent
    {
        dmGameObject::HInstance     m_Instance;
        Point3                      m_Position;
        Quat                        m_Rotation;
        Vector3                     m_Scale;
        Matrix4                     m_World;
        SortKey                     m_SortKey;
        // Hash of the m_Resource-pointer. Hash is used to be compatible with 64-bit arch as a 32-bit value is used for sorting
        // See GenerateKeys
        uint32_t                    m_MixedHash;
        dmGameObject::HInstance     m_ListenerInstance;
        dmhash_t                    m_ListenerComponent;
        SpriteResource*             m_Resource;
        dmArray<dmRender::Constant> m_RenderConstants;
        dmArray<Vector4>            m_PrevRenderConstants;
        /// Currently playing animation
        dmhash_t                    m_CurrentAnimation;
        /// Used to scale the time step when updating the timer
        float                       m_AnimInvDuration;
        /// Timer in local space: [0,1]
        float                       m_AnimTimer;
        uint16_t                    m_ComponentIndex : 8;
        uint16_t                    m_Enabled : 1;
        uint16_t                    m_Playing : 1;
        uint16_t                    m_FlipHorizontal : 1;
        uint16_t                    m_FlipVertical : 1;
        uint16_t                    m_AddedToUpdate : 1;
        uint16_t                    m_Padding : 3;
    };

    struct SpriteWorld
    {
        dmArray<SpriteComponent>        m_Components;
        dmIndexPool32                   m_ComponentIndices;
        dmArray<dmRender::RenderObject> m_RenderObjects;
        dmGraphics::HVertexDeclaration  m_VertexDeclaration;
        dmGraphics::HVertexBuffer       m_VertexBuffer;
        void*                           m_VertexBufferData;

        dmArray<uint32_t>               m_RenderSortBuffer;
        float                           m_MinZ;
        float                           m_MaxZ;
    };

    struct SpriteVertex
    {
        float x;
        float y;
        float z;
        float u;
        float v;
    };


    struct PropVector3
    {
        dmhash_t m_Vector;
        dmhash_t m_X;
        dmhash_t m_Y;
        dmhash_t m_Z;
        bool m_ReadOnly;

        PropVector3(dmhash_t v, dmhash_t x, dmhash_t y, dmhash_t z, bool readOnly)
        {
            m_Vector = v;
            m_X = x;
            m_Y = y;
            m_Z = z;
            m_ReadOnly = readOnly;
        }
    };

    static bool IsReferencingProperty(const PropVector3& property, dmhash_t query);
    static dmGameObject::PropertyResult GetProperty(dmGameObject::PropertyDesc& out_value, dmhash_t get_property, Vector3& ref_value, const PropVector3& property);
    static dmGameObject::PropertyResult SetProperty(dmhash_t set_property, const dmGameObject::PropertyVar& in_value, Vector3& set_value, const PropVector3& property);

#define PROP_VECTOR3(var_name, prop_name, readOnly)\
    static const PropVector3 PROP_##var_name(dmHashString64(#prop_name),\
            dmHashString64(#prop_name ".x"),\
            dmHashString64(#prop_name ".y"),\
            dmHashString64(#prop_name ".z"),\
            readOnly);

    PROP_VECTOR3(SCALE, scale, false);
    PROP_VECTOR3(SIZE, size, true);

#undef PROP_VECTOR3

    dmGameObject::CreateResult CompSpriteNewWorld(const dmGameObject::ComponentNewWorldParams& params)
    {
        SpriteContext* sprite_context = (SpriteContext*)params.m_Context;
        dmRender::HRenderContext render_context = sprite_context->m_RenderContext;
        SpriteWorld* sprite_world = new SpriteWorld();

        sprite_world->m_Components.SetCapacity(sprite_context->m_MaxSpriteCount);
        sprite_world->m_Components.SetSize(sprite_context->m_MaxSpriteCount);
        memset(&sprite_world->m_Components[0], 0, sizeof(SpriteComponent) * sprite_context->m_MaxSpriteCount);
        sprite_world->m_ComponentIndices.SetCapacity(sprite_context->m_MaxSpriteCount);
        sprite_world->m_RenderObjects.SetCapacity(sprite_context->m_MaxSpriteCount);

        sprite_world->m_RenderSortBuffer.SetCapacity(sprite_context->m_MaxSpriteCount);
        sprite_world->m_RenderSortBuffer.SetSize(sprite_context->m_MaxSpriteCount);
        for (uint32_t i = 0; i < sprite_context->m_MaxSpriteCount; ++i)
        {
            sprite_world->m_RenderSortBuffer[i] = i;
        }
        sprite_world->m_MinZ = 0;
        sprite_world->m_MaxZ = 0;

        dmGraphics::VertexElement ve[] =
        {
                {"position", 0, 3, dmGraphics::TYPE_FLOAT, false},
                {"texcoord0", 1, 2, dmGraphics::TYPE_FLOAT, false},
        };

        sprite_world->m_VertexDeclaration = dmGraphics::NewVertexDeclaration(dmRender::GetGraphicsContext(render_context), ve, sizeof(ve) / sizeof(dmGraphics::VertexElement));

        sprite_world->m_VertexBuffer = dmGraphics::NewVertexBuffer(dmRender::GetGraphicsContext(render_context), 0, 0x0, dmGraphics::BUFFER_USAGE_STREAM_DRAW);
        sprite_world->m_VertexBufferData = malloc(sizeof(SpriteVertex) * 6 * sprite_world->m_Components.Capacity());

        *params.m_World = sprite_world;
        return dmGameObject::CREATE_RESULT_OK;
    }

    dmGameObject::CreateResult CompSpriteDeleteWorld(const dmGameObject::ComponentDeleteWorldParams& params)
    {
        SpriteWorld* sprite_world = (SpriteWorld*)params.m_World;
        dmGraphics::DeleteVertexDeclaration(sprite_world->m_VertexDeclaration);
        dmGraphics::DeleteVertexBuffer(sprite_world->m_VertexBuffer);
        free(sprite_world->m_VertexBufferData);

        delete sprite_world;
        return dmGameObject::CREATE_RESULT_OK;
    }

    bool PlayAnimation(SpriteComponent* component, dmhash_t animation_id)
    {
        TextureSetResource* texture_set = component->m_Resource->m_TextureSet;
        uint32_t* anim_id = texture_set->m_AnimationIds.Get(animation_id);
        if (anim_id)
        {
            component->m_CurrentAnimation = animation_id;
            dmGameSystemDDF::TextureSetAnimation* animation = &texture_set->m_TextureSet->m_Animations[*anim_id];
            uint32_t frame_count = animation->m_End - animation->m_Start;
            if (animation->m_Playback == dmGameSystemDDF::PLAYBACK_ONCE_PINGPONG
                    || animation->m_Playback == dmGameSystemDDF::PLAYBACK_LOOP_PINGPONG)
                frame_count = dmMath::Max(1u, frame_count * 2 - 2);
            component->m_AnimInvDuration = (float)animation->m_Fps / frame_count;
            component->m_AnimTimer = 0.0f;
            component->m_Playing = animation->m_Playback != dmGameSystemDDF::PLAYBACK_NONE;
        }
        else
        {
            const char* anim_name = (const char*) dmHashReverse64(animation_id, 0);
            if (anim_name != 0x0) {
                dmLogError("Unable to play animation '%s' since it could not be found.", anim_name);
            } else {
                dmLogError("Unable to play animation '%llu' since it could not be found.", animation_id);
            }
        }
        return anim_id != 0;
    }

    void ReHash(SpriteComponent* component)
    {
        // Hash resource-ptr, material-handle, blend mode and render constants
        HashState32 state;
        bool reverse = false;
        SpriteResource* resource = component->m_Resource;
        dmGameSystemDDF::SpriteDesc* ddf = resource->m_DDF;
        dmHashInit32(&state, reverse);
        dmHashUpdateBuffer32(&state, &resource->m_TextureSet, sizeof(resource->m_TextureSet));
        dmHashUpdateBuffer32(&state, &resource->m_Material, sizeof(resource->m_Material));
        dmHashUpdateBuffer32(&state, &ddf->m_BlendMode, sizeof(ddf->m_BlendMode));
        dmArray<dmRender::Constant>& constants = component->m_RenderConstants;
        uint32_t size = constants.Size();
        // Padding in the SetConstant-struct forces us to copy the components by hand
        for (uint32_t i = 0; i < size; ++i)
        {
            dmRender::Constant& c = constants[i];
            dmHashUpdateBuffer32(&state, &c.m_NameHash, sizeof(uint64_t));
            dmHashUpdateBuffer32(&state, &c.m_Value, sizeof(Vector4));
            component->m_PrevRenderConstants[i] = c.m_Value;
        }
        component->m_MixedHash = dmHashFinal32(&state);
    }

    dmGameObject::CreateResult CompSpriteCreate(const dmGameObject::ComponentCreateParams& params)
    {
        SpriteWorld* sprite_world = (SpriteWorld*)params.m_World;

        if (sprite_world->m_ComponentIndices.Remaining() == 0)
        {
            dmLogError("Sprite could not be created since the sprite buffer is full (%d).", sprite_world->m_Components.Capacity());
            return dmGameObject::CREATE_RESULT_UNKNOWN_ERROR;
        }
        uint32_t index = sprite_world->m_ComponentIndices.Pop();
        SpriteComponent* component = &sprite_world->m_Components[index];
        memset(component, 0, sizeof(SpriteComponent));
        component->m_Instance = params.m_Instance;
        component->m_Position = params.m_Position;
        component->m_Rotation = params.m_Rotation;
        component->m_Resource = (SpriteResource*)params.m_Resource;
        component->m_ListenerInstance = 0x0;
        component->m_ListenerComponent = 0xff;
        component->m_ComponentIndex = params.m_ComponentIndex;
        component->m_Enabled = 1;
        component->m_Scale = Vector3(1.0f);
        ReHash(component);
        PlayAnimation(component, component->m_Resource->m_DefaultAnimation);

        *params.m_UserData = (uintptr_t)component;
        return dmGameObject::CREATE_RESULT_OK;
    }

    dmGameObject::CreateResult CompSpriteDestroy(const dmGameObject::ComponentDestroyParams& params)
    {
        SpriteWorld* sprite_world = (SpriteWorld*)params.m_World;
        SpriteComponent* component = (SpriteComponent*)*params.m_UserData;
        uint32_t index = component - &sprite_world->m_Components[0];
        memset(component, 0, sizeof(SpriteComponent));
        sprite_world->m_ComponentIndices.Push(index);
        return dmGameObject::CREATE_RESULT_OK;
    }

    struct SortPred
    {
        SortPred(SpriteWorld* sprite_world) : m_SpriteWorld(sprite_world) {}

        SpriteWorld* m_SpriteWorld;

        inline bool operator () (const uint32_t x, const uint32_t y)
        {
            SpriteComponent* c1 = &m_SpriteWorld->m_Components[x];
            SpriteComponent* c2 = &m_SpriteWorld->m_Components[y];
            return c1->m_SortKey.m_Key < c2->m_SortKey.m_Key;
        }

    };

    void GenerateKeys(SpriteWorld* sprite_world)
    {
        dmArray<SpriteComponent>& components = sprite_world->m_Components;
        uint32_t n = components.Size();

        float min_z = sprite_world->m_MinZ;
        float range = 1.0f / (sprite_world->m_MaxZ - sprite_world->m_MinZ);

        SpriteComponent* first = sprite_world->m_Components.Begin();
        for (uint32_t i = 0; i < n; ++i)
        {
            SpriteComponent* c = &components[i];
            uint32_t index = c - first;
            if (c->m_Resource && c->m_Enabled && c->m_AddedToUpdate)
            {
                float z = (c->m_World.getElem(3, 2) - min_z) * range * 65535;
                z = dmMath::Clamp(z, 0.0f, 65535.0f);
                uint16_t zf = (uint16_t) z;
                c->m_SortKey.m_Z = zf;
                c->m_SortKey.m_Index = index;
                c->m_SortKey.m_MixedHash = c->m_MixedHash;
            }
            else
            {
                c->m_SortKey.m_Key = 0xffffffffffffffffULL;
            }
        }
    }

    void SortSprites(SpriteWorld* sprite_world)
    {
        DM_PROFILE(Sprite, "Sort");
        dmArray<uint32_t>* buffer = &sprite_world->m_RenderSortBuffer;
        SortPred pred(sprite_world);
        std::sort(buffer->Begin(), buffer->End(), pred);
    }

    static uint32_t GetCurrentTile(const SpriteComponent* component, const dmGameSystemDDF::TextureSetAnimation* anim_ddf)
    {
        float t = component->m_AnimTimer;
        bool backwards = anim_ddf->m_Playback == dmGameSystemDDF::PLAYBACK_ONCE_BACKWARD
                || anim_ddf->m_Playback == dmGameSystemDDF::PLAYBACK_LOOP_BACKWARD;
        if (backwards)
            t = 1.0f - t;
        uint32_t interval = anim_ddf->m_End - anim_ddf->m_Start;
        uint32_t frame_count = interval;
        if (anim_ddf->m_Playback == dmGameSystemDDF::PLAYBACK_ONCE_PINGPONG
                || anim_ddf->m_Playback == dmGameSystemDDF::PLAYBACK_LOOP_PINGPONG)
        {
            frame_count = dmMath::Max(1u, frame_count * 2 - 2);
        }
        uint32_t frame = dmMath::Min(frame_count - 1, (uint32_t)(t * frame_count));
        if (frame >= interval) {
            frame = 2 * (interval - 1) - frame;
        }
        return frame + anim_ddf->m_Start;
    }

    static Vector3 GetSize(const SpriteComponent* sprite)
    {
        Vector3 result = Vector3(0.0f, 0.0f, 0.0f);
        if (0x0 != sprite->m_Resource && 0x0 != sprite->m_Resource->m_TextureSet)
        {
            TextureSetResource* texture_set = sprite->m_Resource->m_TextureSet;
            uint32_t* anim_id = texture_set->m_AnimationIds.Get(sprite->m_CurrentAnimation);
            if (anim_id)
            {
                dmGameSystemDDF::TextureSet* texture_set_ddf = texture_set->m_TextureSet;
                dmGameSystemDDF::TextureSetAnimation* animation = &texture_set_ddf->m_Animations[*anim_id];
                result = Vector3(animation->m_Width, animation->m_Height, 1.0f);
            }
        }
        return result;
    }

    static Vector3 ComputeScaledSize(const SpriteComponent* sprite)
    {
        Vector3 result = GetSize(sprite);
        result.setX(result.getX() * sprite->m_Scale.getX());
        result.setY(result.getY() * sprite->m_Scale.getY());
        return result;
    }

    void CreateVertexData(SpriteWorld* sprite_world, void* vertex_buffer, TextureSetResource* texture_set, uint32_t start_index, uint32_t end_index)
    {
        DM_PROFILE(Sprite, "CreateVertexData");
        static int tex_coord_order[] = {
            0,1,2,2,3,0,
            3,2,1,1,0,3,	//h
            1,0,3,3,2,1,	//v
            2,3,0,0,1,2		//hv
        };

        const dmArray<SpriteComponent>& components = sprite_world->m_Components;
        const dmArray<uint32_t>& sort_buffer = sprite_world->m_RenderSortBuffer;

        dmGameSystemDDF::TextureSet* texture_set_ddf = texture_set->m_TextureSet;

        const float* tex_coords = (const float*) texture_set->m_TextureSet->m_TexCoords.m_Data;

        for (uint32_t i = start_index; i < end_index; ++i)
        {
            const SpriteComponent* component = &components[sort_buffer[i]];

            uint32_t* anim_id = texture_set->m_AnimationIds.Get(component->m_CurrentAnimation);
            if (!anim_id)
            {
                continue;
            }

            dmGameSystemDDF::TextureSetAnimation* animation_ddf = &texture_set_ddf->m_Animations[*anim_id];

            SpriteVertex *v = (SpriteVertex*)((vertex_buffer)) + i * 6;

            const float* tc = &tex_coords[GetCurrentTile(component, animation_ddf) * 8];
            uint32_t flip_flag = 0;

            // ddf values are guaranteed to be 0 or 1 when saved by the editor
            // component values are guaranteed to be 0 or 1
            if (animation_ddf->m_FlipHorizontal ^ component->m_FlipHorizontal)
            {
                flip_flag = 1;
            }
            if (animation_ddf->m_FlipVertical ^ component->m_FlipVertical)
            {
                flip_flag |= 2;
            }

            const int* tex_lookup = &tex_coord_order[flip_flag * 6];

            const Matrix4& w = component->m_World;

            Vector4 p0 = w * Point3(-0.5f, -0.5f, 0.0f);
            v[0].x = p0.getX();
            v[0].y = p0.getY();
            v[0].z = p0.getZ();
            v[0].u = tc[tex_lookup[0] * 2];
            v[0].v = tc[tex_lookup[0] * 2 + 1];

            Vector4 p1 = w * Point3(-0.5f, 0.5f, 0.0f);
            v[1].x = p1.getX();
            v[1].y = p1.getY();
            v[1].z = p1.getZ();
            v[1].u = tc[tex_lookup[1] * 2];
            v[1].v = tc[tex_lookup[1] * 2 + 1];

            Vector4 p2 = w * Point3(0.5f, 0.5f, 0.0f);
            v[2].x = p2.getX();
            v[2].y = p2.getY();
            v[2].z = p2.getZ();
            v[2].u = tc[tex_lookup[2] * 2];
            v[2].v = tc[tex_lookup[2] * 2 + 1];

            v[3].x = p2.getX();
            v[3].y = p2.getY();
            v[3].z = p2.getZ();
            v[3].u = tc[tex_lookup[3] * 2];
            v[3].v = tc[tex_lookup[3] * 2 + 1];

            Vector4 p3 = w * Point3(0.5f, -0.5f, 0.0f);
            v[4].x = p3.getX();
            v[4].y = p3.getY();
            v[4].z = p3.getZ();
            v[4].u = tc[tex_lookup[4] * 2];
            v[4].v = tc[tex_lookup[4] * 2 + 1];

            v[5].x = v[0].x;
            v[5].y = v[0].y;
            v[5].z = v[0].z;
            v[5].u = tc[tex_lookup[5] * 2];
            v[5].v = tc[tex_lookup[5] * 2 + 1];
        }
    }

    static uint32_t RenderBatch(SpriteWorld* sprite_world, dmRender::HRenderContext render_context, void* vertex_buffer, uint32_t start_index)
    {
        DM_PROFILE(Sprite, "RenderBatch");
        uint32_t n = sprite_world->m_Components.Size();

        const dmArray<SpriteComponent>& components = sprite_world->m_Components;
        const dmArray<uint32_t>& sort_buffer = sprite_world->m_RenderSortBuffer;

        const SpriteComponent* first = &components[sort_buffer[start_index]];
        assert(first->m_Enabled);
        TextureSetResource* texture_set = first->m_Resource->m_TextureSet;
        uint32_t hash = first->m_MixedHash;

        uint32_t end_index = n;
        for (uint32_t i = start_index; i < n; ++i)
        {
            const SpriteComponent* c = &components[sort_buffer[i]];
<<<<<<< HEAD
            if (!c->m_Enabled || c->m_MixedHash != hash || c->m_SortKey.m_Z != z || !c->m_AddedToUpdate)
=======
            if (!c->m_Enabled || c->m_MixedHash != hash)
>>>>>>> da9a9bba
            {
                end_index = i;
                break;
            }
        }

        // Render object
        dmRender::RenderObject ro;
        ro.m_VertexDeclaration = sprite_world->m_VertexDeclaration;
        ro.m_VertexBuffer = sprite_world->m_VertexBuffer;
        ro.m_PrimitiveType = dmGraphics::PRIMITIVE_TRIANGLES;
        ro.m_VertexStart = start_index * 6;
        ro.m_VertexCount = (end_index - start_index) * 6;
        ro.m_Material = first->m_Resource->m_Material;
        ro.m_Textures[0] = texture_set->m_Texture;
        // The first transform is used for the batch. Mean-value might be better?
        // NOTE: The position is already transformed, see CreateVertexData, but set for sorting.
        // See also sprite.vp
        ro.m_WorldTransform = first->m_World;
        ro.m_CalculateDepthKey = 1;

        const dmArray<dmRender::Constant>& constants = first->m_RenderConstants;
        uint32_t size = constants.Size();
        for (uint32_t i = 0; i < size; ++i)
        {
            const dmRender::Constant& c = constants[i];
            dmRender::EnableRenderObjectConstant(&ro, c.m_NameHash, c.m_Value);
        }

        dmGameSystemDDF::SpriteDesc::BlendMode blend_mode = first->m_Resource->m_DDF->m_BlendMode;
        switch (blend_mode)
        {
            case dmGameSystemDDF::SpriteDesc::BLEND_MODE_ALPHA:
                ro.m_SourceBlendFactor = dmGraphics::BLEND_FACTOR_ONE;
                ro.m_DestinationBlendFactor = dmGraphics::BLEND_FACTOR_ONE_MINUS_SRC_ALPHA;
            break;

            case dmGameSystemDDF::SpriteDesc::BLEND_MODE_ADD:
            case dmGameSystemDDF::SpriteDesc::BLEND_MODE_ADD_ALPHA:
                ro.m_SourceBlendFactor = dmGraphics::BLEND_FACTOR_ONE;
                ro.m_DestinationBlendFactor = dmGraphics::BLEND_FACTOR_ONE;
            break;

            case dmGameSystemDDF::SpriteDesc::BLEND_MODE_MULT:
                ro.m_SourceBlendFactor = dmGraphics::BLEND_FACTOR_DST_COLOR;
                ro.m_DestinationBlendFactor = dmGraphics::BLEND_FACTOR_ONE_MINUS_SRC_ALPHA;
            break;

            default:
                dmLogError("Unknown blend mode: %d\n", blend_mode);
                assert(0);
            break;
        }
        ro.m_SetBlendFactors = 1;

        sprite_world->m_RenderObjects.Push(ro);
        dmRender::AddToRender(render_context, &sprite_world->m_RenderObjects[sprite_world->m_RenderObjects.Size() - 1]);

        CreateVertexData(sprite_world, vertex_buffer, texture_set, start_index, end_index);
        return end_index;
    }

    void UpdateTransforms(SpriteWorld* sprite_world, bool sub_pixels)
    {
        DM_PROFILE(Sprite, "UpdateTransforms");

        dmArray<SpriteComponent>& components = sprite_world->m_Components;
        uint32_t n = components.Size();
        float min_z = FLT_MAX;
        float max_z = -FLT_MAX;
        for (uint32_t i = 0; i < n; ++i)
        {
            SpriteComponent* c = &components[i];

            // NOTE: texture_set = c->m_Resource might be NULL so it's essential to "continue" here
            if (!c->m_Enabled || !c->m_AddedToUpdate)
                continue;

            TextureSetResource* texture_set = c->m_Resource->m_TextureSet;
            uint32_t* anim_id = texture_set->m_AnimationIds.Get(c->m_CurrentAnimation);
            if (anim_id)
            {
                dmTransform::Transform world = dmGameObject::GetWorldTransform(c->m_Instance);
                dmTransform::Transform local(Vector3(c->m_Position), c->m_Rotation, 1.0f);
                if (dmGameObject::ScaleAlongZ(c->m_Instance))
                {
                    world = dmTransform::Mul(world, local);
                }
                else
                {
                    world = dmTransform::MulNoScaleZ(world, local);
                }
                Matrix4 w = dmTransform::ToMatrix4(world);
                w = appendScale(w, ComputeScaledSize(c));
                Vector4 position = w.getCol3();
                if (!sub_pixels)
                {
                    position.setX((int) position.getX());
                    position.setY((int) position.getY());
                }
                float z = position.getZ();
                min_z = dmMath::Min(min_z, z);
                max_z = dmMath::Max(max_z, z);
                w.setCol3(position);
                c->m_World = w;
            }
        }

        if (n == 0)
        {
            // NOTE: Avoid large numbers and risk of de-normalized etc.
            // if n == 0 the actual values of min/max-z doens't matter
            min_z = 0;
            max_z = 1;
        }

        sprite_world->m_MinZ = min_z;
        sprite_world->m_MaxZ = max_z;
    }

    static void PostMessages(SpriteWorld* sprite_world)
    {
        DM_PROFILE(Sprite, "PostMessages");

        dmArray<SpriteComponent>& components = sprite_world->m_Components;
        uint32_t n = components.Size();
        for (uint32_t i = 0; i < n; ++i)
        {
            SpriteComponent* component = &components[i];
            // NOTE: texture_set = c->m_Resource might be NULL so it's essential to "continue" here
            if (!component->m_Enabled || !component->m_Playing)
                continue;

            TextureSetResource* texture_set = component->m_Resource->m_TextureSet;
            uint32_t* anim_id = texture_set->m_AnimationIds.Get(component->m_CurrentAnimation);
            if (!anim_id)
            {
                component->m_Playing = 0;
                continue;
            }

            dmGameSystemDDF::TextureSet* texture_set_ddf = texture_set->m_TextureSet;
            dmGameSystemDDF::TextureSetAnimation* animation_ddf = &texture_set_ddf->m_Animations[*anim_id];

            bool once = animation_ddf->m_Playback == dmGameSystemDDF::PLAYBACK_ONCE_FORWARD
                    || animation_ddf->m_Playback == dmGameSystemDDF::PLAYBACK_ONCE_BACKWARD
                    || animation_ddf->m_Playback == dmGameSystemDDF::PLAYBACK_ONCE_PINGPONG;
            // Stop once-animation and broadcast animation_done
            if (once && component->m_AnimTimer >= 1.0f)
            {
                component->m_Playing = 0;
                if (component->m_ListenerInstance != 0x0)
                {
                    dmhash_t message_id = dmGameSystemDDF::AnimationDone::m_DDFDescriptor->m_NameHash;
                    dmGameSystemDDF::AnimationDone message;
                    // Engine has 0-based indices, scripts use 1-based
                    message.m_CurrentTile = GetCurrentTile(component, animation_ddf) - animation_ddf->m_Start + 1;
                    message.m_Id = component->m_CurrentAnimation;
                    dmMessage::URL receiver;
                    receiver.m_Socket = dmGameObject::GetMessageSocket(dmGameObject::GetCollection(component->m_ListenerInstance));
                    dmMessage::URL sender;
                    sender.m_Socket = dmGameObject::GetMessageSocket(dmGameObject::GetCollection(component->m_Instance));
                    if (dmMessage::IsSocketValid(receiver.m_Socket) && dmMessage::IsSocketValid(sender.m_Socket))
                    {
                        dmGameObject::Result go_result = dmGameObject::GetComponentId(component->m_Instance, component->m_ComponentIndex, &sender.m_Fragment);
                        if (go_result == dmGameObject::RESULT_OK)
                        {
                            receiver.m_Path = dmGameObject::GetIdentifier(component->m_ListenerInstance);
                            receiver.m_Fragment = component->m_ListenerComponent;
                            sender.m_Path = dmGameObject::GetIdentifier(component->m_Instance);
                            uintptr_t descriptor = (uintptr_t)dmGameSystemDDF::AnimationDone::m_DDFDescriptor;
                            uint32_t data_size = sizeof(dmGameSystemDDF::AnimationDone);
                            dmMessage::Result result = dmMessage::Post(&sender, &receiver, message_id, 0, descriptor, &message, data_size);
                            component->m_ListenerInstance = 0x0;
                            component->m_ListenerComponent = 0xff;
                            if (result != dmMessage::RESULT_OK)
                            {
                                dmLogError("Could not send animation_done to listener.");
                            }
                        }
                        else
                        {
                            dmLogError("Could not send animation_done to listener because of incomplete component.");
                        }
                    }
                    else
                    {
                        component->m_ListenerInstance = 0x0;
                        component->m_ListenerComponent = 0xff;
                    }
                }
            }
        }
    }

    static void Animate(SpriteWorld* sprite_world, float dt)
    {
        DM_PROFILE(Sprite, "Animate");

        dmArray<SpriteComponent>& components = sprite_world->m_Components;
        uint32_t n = components.Size();
        for (uint32_t i = 0; i < n; ++i)
        {
            SpriteComponent* component = &components[i];
            // NOTE: texture_set = c->m_Resource might be NULL so it's essential to "continue" here
            if (!component->m_Enabled || !component->m_Playing || !component->m_AddedToUpdate)
                continue;

            TextureSetResource* texture_set = component->m_Resource->m_TextureSet;
            uint32_t* anim_id = texture_set->m_AnimationIds.Get(component->m_CurrentAnimation);
            if (!anim_id)
            {
                continue;
            }

            dmGameSystemDDF::TextureSet* texture_set_ddf = texture_set->m_TextureSet;
            dmGameSystemDDF::TextureSetAnimation* animation_ddf = &texture_set_ddf->m_Animations[*anim_id];

            // Animate
            component->m_AnimTimer += dt * component->m_AnimInvDuration;
            if (component->m_AnimTimer >= 1.0f)
            {
                switch (animation_ddf->m_Playback)
                {
                    case dmGameSystemDDF::PLAYBACK_ONCE_FORWARD:
                    case dmGameSystemDDF::PLAYBACK_ONCE_BACKWARD:
                    case dmGameSystemDDF::PLAYBACK_ONCE_PINGPONG:
                        component->m_AnimTimer = 1.0f;
                        break;
                    default:
                        component->m_AnimTimer -= floorf(component->m_AnimTimer);
                        break;
                }
            }
        }
    }

    dmGameObject::CreateResult CompSpriteAddToUpdate(const dmGameObject::ComponentAddToUpdateParams& params) {
        SpriteComponent* component = (SpriteComponent*)*params.m_UserData;
        component->m_AddedToUpdate = true;
        return dmGameObject::CREATE_RESULT_OK;
    }

    dmGameObject::UpdateResult CompSpriteUpdate(const dmGameObject::ComponentsUpdateParams& params)
    {
        /*
         * All sprites are sorted, using the m_RenderSortBuffer, with respect to the:
         *
         *     - hash value of m_Resource, i.e. equal iff the sprite is rendering with identical tile-source
         *     - z-value
         *     - component index
         *  or
         *     - 0xffffffff (or corresponding 64-bit value) if not enabled
         * such that all non-enabled sprites ends up last in the array
         * and sprites with equal tileset and depth consecutively
         *
         * The z-sorting is considered a hack as we assume a camera pointing along the z-axis. We currently
         * have no access, by design as render-data currently should be invariant to camera parameters,
         * to the transformation matrices when generating render-data. The render-system and go-system should probably
         * be changed such that unique render-objects are created when necessary and on-demand instead of up-front as
         * currently. Another option could be a call-back when the actual rendering occur.
         *
         * The sorted array of indices are grouped into batches, using z and resource-hash as predicates, and every
         * batch is rendered using a single draw-call. Note that the world transform
         * is set to first sprite transform for correct batch sorting. The actual vertex transformation is performed in code
         * and standard world-transformation is removed from vertex-program.
         *
         * NOTES:
         * * When/if transparency the batching predicates must be updated in order to
         *   support per sprite correct sorting.
         */

        SpriteContext* sprite_context = (SpriteContext*)params.m_Context;
        dmRender::HRenderContext render_context = sprite_context->m_RenderContext;
        SpriteWorld* sprite_world = (SpriteWorld*)params.m_World;

        dmGraphics::SetVertexBufferData(sprite_world->m_VertexBuffer, 6 * sizeof(SpriteVertex) * sprite_world->m_Components.Size(), 0x0, dmGraphics::BUFFER_USAGE_STATIC_DRAW);
        void* vertex_buffer = sprite_world->m_VertexBufferData;

        dmArray<SpriteComponent>& components = sprite_world->m_Components;
        uint32_t sprite_count = sprite_world->m_Components.Size();
        for (uint32_t i = 0; i < sprite_count; ++i)
        {
            SpriteComponent& component = components[i];
            if (!component.m_Enabled || !component.m_AddedToUpdate)
                continue;
            uint32_t const_count = component.m_RenderConstants.Size();
            for (uint32_t const_i = 0; const_i < const_count; ++const_i)
            {
                float diff_sq = lengthSqr(component.m_RenderConstants[const_i].m_Value - component.m_PrevRenderConstants[const_i]);
                if (diff_sq > 0)
                {
                    ReHash(&component);
                    break;
                }
            }
        }
        UpdateTransforms(sprite_world, sprite_context->m_Subpixels);
        GenerateKeys(sprite_world);
        SortSprites(sprite_world);

        sprite_world->m_RenderObjects.SetSize(0);

        const dmArray<uint32_t>& sort_buffer = sprite_world->m_RenderSortBuffer;

        Animate(sprite_world, params.m_UpdateContext->m_DT);

        uint32_t start_index = 0;
        uint32_t n = components.Size();
        SpriteComponent* component = &components[sort_buffer[start_index]];
        while (start_index < n && component->m_Enabled && component->m_AddedToUpdate)
        {
            start_index = RenderBatch(sprite_world, render_context, vertex_buffer, start_index);
            component = &components[sort_buffer[start_index]];
        }

        dmGraphics::SetVertexBufferData(sprite_world->m_VertexBuffer, 6 * sizeof(SpriteVertex) * start_index, sprite_world->m_VertexBufferData, dmGraphics::BUFFER_USAGE_STATIC_DRAW);

        PostMessages(sprite_world);

        return dmGameObject::UPDATE_RESULT_OK;
    }

    static bool CompSpriteGetConstantCallback(void* user_data, dmhash_t name_hash, dmRender::Constant** out_constant)
    {
        SpriteComponent* component = (SpriteComponent*)user_data;
        dmArray<dmRender::Constant>& constants = component->m_RenderConstants;
        uint32_t count = constants.Size();
        for (uint32_t i = 0; i < count; ++i)
        {
            dmRender::Constant& c = constants[i];
            if (c.m_NameHash == name_hash)
            {
                *out_constant = &c;
                return true;
            }
        }
        return false;
    }

    static void CompSpriteSetConstantCallback(void* user_data, dmhash_t name_hash, uint32_t* element_index, const dmGameObject::PropertyVar& var)
    {
        SpriteComponent* component = (SpriteComponent*)user_data;
        dmArray<dmRender::Constant>& constants = component->m_RenderConstants;
        uint32_t count = constants.Size();
        Vector4* v = 0x0;
        for (uint32_t i = 0; i < count; ++i)
        {
            dmRender::Constant& c = constants[i];
            if (c.m_NameHash == name_hash)
            {
                v = &c.m_Value;
                break;
            }
        }
        if (v == 0x0)
        {
            if (constants.Full())
            {
                uint32_t capacity = constants.Capacity() + 4;
                constants.SetCapacity(capacity);
                component->m_PrevRenderConstants.SetCapacity(capacity);
            }
            dmRender::Constant c;
            dmRender::GetMaterialProgramConstant(component->m_Resource->m_Material, name_hash, c);
            constants.Push(c);
            component->m_PrevRenderConstants.Push(c.m_Value);
            v = &(constants[constants.Size()-1].m_Value);
        }
        if (element_index == 0x0)
            *v = Vector4(var.m_V4[0], var.m_V4[1], var.m_V4[2], var.m_V4[3]);
        else
            v->setElem(*element_index, (float)var.m_Number);
        ReHash(component);
    }

    dmGameObject::UpdateResult CompSpriteOnMessage(const dmGameObject::ComponentOnMessageParams& params)
    {
        SpriteComponent* component = (SpriteComponent*)*params.m_UserData;
        if (params.m_Message->m_Id == dmGameObjectDDF::Enable::m_DDFDescriptor->m_NameHash)
        {
            component->m_Enabled = 1;
        }
        else if (params.m_Message->m_Id == dmGameObjectDDF::Disable::m_DDFDescriptor->m_NameHash)
        {
            component->m_Enabled = 0;
        }
        else if (params.m_Message->m_Descriptor != 0x0)
        {
            if (params.m_Message->m_Id == dmGameSystemDDF::PlayAnimation::m_DDFDescriptor->m_NameHash)
            {
                dmGameSystemDDF::PlayAnimation* ddf = (dmGameSystemDDF::PlayAnimation*)params.m_Message->m_Data;
                if (PlayAnimation(component, ddf->m_Id))
                {
                    component->m_ListenerInstance = dmGameObject::GetInstanceFromIdentifier(dmGameObject::GetCollection(component->m_Instance), params.m_Message->m_Sender.m_Path);
                    component->m_ListenerComponent = params.m_Message->m_Sender.m_Fragment;
                }
            }
            else if (params.m_Message->m_Id == dmGameSystemDDF::SetFlipHorizontal::m_DDFDescriptor->m_NameHash)
            {
                dmGameSystemDDF::SetFlipHorizontal* ddf = (dmGameSystemDDF::SetFlipHorizontal*)params.m_Message->m_Data;
                component->m_FlipHorizontal = ddf->m_Flip != 0 ? 1 : 0;
            }
            else if (params.m_Message->m_Id == dmGameSystemDDF::SetFlipVertical::m_DDFDescriptor->m_NameHash)
            {
                dmGameSystemDDF::SetFlipVertical* ddf = (dmGameSystemDDF::SetFlipVertical*)params.m_Message->m_Data;
                component->m_FlipVertical = ddf->m_Flip != 0 ? 1 : 0;
            }
            else if (params.m_Message->m_Id == dmGameSystemDDF::SetConstant::m_DDFDescriptor->m_NameHash)
            {
                dmGameSystemDDF::SetConstant* ddf = (dmGameSystemDDF::SetConstant*)params.m_Message->m_Data;
                dmGameObject::PropertyResult result = dmGameSystem::SetMaterialConstant(component->m_Resource->m_Material, ddf->m_NameHash,
                        dmGameObject::PropertyVar(ddf->m_Value), CompSpriteSetConstantCallback, component);
                if (result == dmGameObject::PROPERTY_RESULT_NOT_FOUND)
                {
                    dmMessage::URL& receiver = params.m_Message->m_Receiver;
                    dmLogError("'%s:%s#%s' has no constant named '%s'",
                            dmMessage::GetSocketName(receiver.m_Socket),
                            (const char*)dmHashReverse64(receiver.m_Path, 0x0),
                            (const char*)dmHashReverse64(receiver.m_Fragment, 0x0),
                            (const char*)dmHashReverse64(ddf->m_NameHash, 0x0));
                }
            }
            else if (params.m_Message->m_Id == dmGameSystemDDF::ResetConstant::m_DDFDescriptor->m_NameHash)
            {
                dmGameSystemDDF::ResetConstant* ddf = (dmGameSystemDDF::ResetConstant*)params.m_Message->m_Data;
                dmArray<dmRender::Constant>& constants = component->m_RenderConstants;
                uint32_t size = constants.Size();
                for (uint32_t i = 0; i < size; ++i)
                {
                    if (constants[i].m_NameHash == ddf->m_NameHash)
                    {
                        constants.EraseSwap(i);
                        component->m_PrevRenderConstants.EraseSwap(i);
                        ReHash(component);
                        break;
                    }
                }
            }
            else if (params.m_Message->m_Id == dmGameSystemDDF::SetScale::m_DDFDescriptor->m_NameHash)
            {
                dmGameSystemDDF::SetScale* ddf = (dmGameSystemDDF::SetScale*)params.m_Message->m_Data;
                component->m_Scale = ddf->m_Scale;
            }
        }

        return dmGameObject::UPDATE_RESULT_OK;
    }

    void CompSpriteOnReload(const dmGameObject::ComponentOnReloadParams& params)
    {
        SpriteComponent* component = (SpriteComponent*)*params.m_UserData;
        if (component->m_Playing)
            PlayAnimation(component, component->m_CurrentAnimation);
    }

    static dmGameObject::PropertyResult GetProperty(dmGameObject::PropertyDesc& out_value, dmhash_t get_property, Vector3& ref_value, const PropVector3& property)
    {
        dmGameObject::PropertyResult result = dmGameObject::PROPERTY_RESULT_OK;

        // We deliberately do not provide a value pointer in the case of read only variables,
        // in order to ensure that it is not used in any write optimisation (see animation system).
        out_value.m_ReadOnly = property.m_ReadOnly;
        if (get_property == property.m_Vector)
        {
            if (!property.m_ReadOnly)
            {
                out_value.m_ValuePtr = (float*)&ref_value;
            }
            out_value.m_ElementIds[0] = property.m_X;
            out_value.m_ElementIds[1] = property.m_Y;
            out_value.m_ElementIds[2] = property.m_Z;
            out_value.m_Variant = dmGameObject::PropertyVar(ref_value);
        }
        else if (get_property == property.m_X)
        {
            if (!property.m_ReadOnly)
            {
                out_value.m_ValuePtr = (float*)&ref_value;
            }
            out_value.m_Variant = dmGameObject::PropertyVar(ref_value.getX());
        }
        else if (get_property == property.m_Y)
        {
            if (!property.m_ReadOnly)
            {
                out_value.m_ValuePtr = (float*)&ref_value + 1;
            }
            out_value.m_Variant = dmGameObject::PropertyVar(ref_value.getY());
        }
        else if (get_property == property.m_Z)
        {
            if (!property.m_ReadOnly)
            {
                out_value.m_ValuePtr = (float*)&ref_value + 2;
            }
            out_value.m_Variant = dmGameObject::PropertyVar(ref_value.getZ());
        }
        else
        {
            result = dmGameObject::PROPERTY_RESULT_NOT_FOUND;
        }

        return result;
    }

    static dmGameObject::PropertyResult SetProperty(dmhash_t set_property, const dmGameObject::PropertyVar& in_value, Vector3& set_value, const PropVector3& property)
    {
        dmGameObject::PropertyResult result = dmGameObject::PROPERTY_RESULT_OK;

        if (property.m_ReadOnly)
        {
            result = dmGameObject::PROPERTY_RESULT_UNSUPPORTED_OPERATION;
        }

        if (set_property == property.m_Vector)
        {
            if (in_value.m_Type == dmGameObject::PROPERTY_TYPE_VECTOR3)
            {
                set_value.setX(in_value.m_V4[0]);
                set_value.setY(in_value.m_V4[1]);
                set_value.setZ(in_value.m_V4[2]);
            }
            else
            {
                result = dmGameObject::PROPERTY_RESULT_TYPE_MISMATCH;
            }
        }
        else if (set_property == property.m_X)
        {
            if (in_value.m_Type == dmGameObject::PROPERTY_TYPE_NUMBER)
            {
                set_value.setX(in_value.m_Number);
            }
            else
            {
                result = dmGameObject::PROPERTY_RESULT_TYPE_MISMATCH;
            }
        }
        else if (set_property == property.m_Y)
        {
            if (in_value.m_Type == dmGameObject::PROPERTY_TYPE_NUMBER)
            {
                set_value.setY(in_value.m_Number);
            }
            else
            {
                result = dmGameObject::PROPERTY_RESULT_TYPE_MISMATCH;
            }
        }
        else if (set_property == property.m_Z)
        {
            if (in_value.m_Type == dmGameObject::PROPERTY_TYPE_NUMBER)
            {
                set_value.setZ(in_value.m_Number);
            }
            else
            {
                result = dmGameObject::PROPERTY_RESULT_TYPE_MISMATCH;
            }
        }
        else
        {
            result = dmGameObject::PROPERTY_RESULT_NOT_FOUND;
        }

        return result;
    }

    static bool IsReferencingProperty(const PropVector3& property, dmhash_t query)
    {
        return property.m_Vector == query
                || property.m_X == query || property.m_Y == query || property.m_Z == query;
    }

    dmGameObject::PropertyResult CompSpriteGetProperty(const dmGameObject::ComponentGetPropertyParams& params, dmGameObject::PropertyDesc& out_value)
    {
        dmGameObject::PropertyResult result = dmGameObject::PROPERTY_RESULT_NOT_FOUND;
        SpriteComponent* component = (SpriteComponent*)*params.m_UserData;
        dmhash_t get_property = params.m_PropertyId;

        if (IsReferencingProperty(PROP_SCALE, get_property))
        {
            result = GetProperty(out_value, get_property, component->m_Scale, PROP_SCALE);
        }
        else if (IsReferencingProperty(PROP_SIZE, get_property))
        {
            Vector3 size = GetSize(component);
            result = GetProperty(out_value, get_property, size, PROP_SIZE);
        }

        if (dmGameObject::PROPERTY_RESULT_NOT_FOUND == result)
        {
            result = GetMaterialConstant(component->m_Resource->m_Material, params.m_PropertyId, out_value, CompSpriteGetConstantCallback, component);
        }

        return result;
    }

    dmGameObject::PropertyResult CompSpriteSetProperty(const dmGameObject::ComponentSetPropertyParams& params)
    {
        dmGameObject::PropertyResult result = dmGameObject::PROPERTY_RESULT_NOT_FOUND;
        SpriteComponent* component = (SpriteComponent*)*params.m_UserData;
        dmhash_t set_property = params.m_PropertyId;

        if (IsReferencingProperty(PROP_SCALE, set_property))
        {
            result = SetProperty(set_property, params.m_Value, component->m_Scale, PROP_SCALE);
        }
        else if (IsReferencingProperty(PROP_SIZE, set_property))
        {
            Vector3 size = GetSize(component);
            result = SetProperty(set_property, params.m_Value, size, PROP_SIZE);
        }

        if (dmGameObject::PROPERTY_RESULT_NOT_FOUND == result)
        {
            result = SetMaterialConstant(component->m_Resource->m_Material, params.m_PropertyId, params.m_Value, CompSpriteSetConstantCallback, component);
        }

        return result;
    }
}<|MERGE_RESOLUTION|>--- conflicted
+++ resolved
@@ -469,11 +469,7 @@
         for (uint32_t i = start_index; i < n; ++i)
         {
             const SpriteComponent* c = &components[sort_buffer[i]];
-<<<<<<< HEAD
-            if (!c->m_Enabled || c->m_MixedHash != hash || c->m_SortKey.m_Z != z || !c->m_AddedToUpdate)
-=======
-            if (!c->m_Enabled || c->m_MixedHash != hash)
->>>>>>> da9a9bba
+            if (!c->m_Enabled || c->m_MixedHash != hash || !c->m_AddedToUpdate)
             {
                 end_index = i;
                 break;
