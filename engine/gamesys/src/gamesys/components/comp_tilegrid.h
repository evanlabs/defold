--- conflicted
+++ resolved
@@ -2,78 +2,10 @@
 #define DM_GAMESYS_COMP_TILEGRID_H
 
 #include <gameobject/gameobject.h>
-<<<<<<< HEAD
-#include "../resources/res_tilegrid.h"
-#include "comp_private.h"
-#include "tile_ddf.h"
-
-namespace dmGameSystem
-{
-    // Number of tiles in a region. A region is a subset of a tile-grid.
-    // Tile-grids are divied into regions to reduce the vertex buffer creation cost
-    const uint32_t TILEGRID_REGION_WIDTH = 32;
-    const uint32_t TILEGRID_REGION_HEIGHT = 32;
-
-    struct TileGridRegion
-    {
-        dmRender::RenderObject    m_RenderObject;
-        void*                     m_ClientBuffer;
-        uint32_t                  m_ClientBufferSize;
-        uint32_t                  m_Dirty : 1;
-    };
-
-    struct TileGridComponent
-    {
-        struct Layer
-        {
-            dmhash_t    m_Id;
-            uint32_t    m_Visible : 1;
-        };
-
-        struct Flags
-        {
-            uint16_t    m_FlipHorizontal : 1;
-            uint16_t    m_FlipVertical : 1;
-            uint16_t    m_Padding : 14;
-        };
-
-        TileGridComponent();
-
-        dmArray<Layer>              m_Layers;
-        Vectormath::Aos::Vector3    m_Translation;
-        Vectormath::Aos::Quat       m_Rotation;
-        Vectormath::Aos::Matrix4    m_RenderWorldTransform;
-        dmGameObject::HInstance     m_Instance;
-        CompRenderConstants         m_RenderConstants;
-        dmRender::HMaterial         m_Material;
-        TextureSetResource*         m_TextureSet;
-        TileGridResource*           m_TileGridResource;
-        uint16_t*                   m_Cells;
-        Flags*                      m_CellFlags;
-        uint16_t                    m_RegionsX;
-        uint16_t                    m_RegionsY;
-        dmArray<TileGridRegion>     m_Regions;
-        uint16_t                    m_Enabled : 1;
-        uint16_t                    m_AddedToUpdate : 1;
-        uint16_t                    m_Padding : 14;
-    };
-
-    struct TileGridWorld
-    {
-        TileGridWorld()
-        {
-            memset(this, 0, sizeof(TileGridWorld));
-        }
-
-        dmArray<TileGridComponent*>     m_TileGrids;
-        dmGraphics::HVertexDeclaration  m_VertexDeclaration;
-    };
-=======
 
 namespace dmGameSystem
 {
     struct TileGridComponent;
->>>>>>> 6261fc94
 
     // Script support
     uint32_t CalculateCellIndex(uint32_t layer, int32_t cell_x, int32_t cell_y, uint32_t column_count, uint32_t row_count);
